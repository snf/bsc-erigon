--- conflicted
+++ resolved
@@ -109,7 +109,7 @@
 	// The verkle proof is ignored in legacy headers
 	Verkle        bool
 	VerkleProof   []byte
-	VerkleKeyVals []verkle.LeafNode // TODO @blxdyx Change for go1.21
+	VerkleKeyVals []verkle.KeyValuePair
 }
 
 func (h *Header) EncodingSize() int {
@@ -731,7 +731,6 @@
 		if err := encodeRLPGeneric(rb.Withdrawals, withdrawalsLen, w, b[:]); err != nil {
 			return err
 		}
-<<<<<<< HEAD
 	}
 
 	// encode Sidecars
@@ -739,8 +738,6 @@
 		if err := encodeRLPGeneric(rb.Sidecars, sidecarsLen, w, b[:]); err != nil {
 			return err
 		}
-=======
->>>>>>> 7883a4e3
 	}
 	return nil
 }
@@ -775,15 +772,12 @@
 	// decode Withdrawals
 	rb.Withdrawals = []*Withdrawal{}
 	if err := decodeWithdrawals(&rb.Withdrawals, s); err != nil {
-<<<<<<< HEAD
 		return err
 	}
 
 	//decode Sidecars
 	rb.Sidecars = []*BlobSidecar{}
 	if err := decodeSidecars(&rb.Sidecars, s); err != nil {
-=======
->>>>>>> 7883a4e3
 		return err
 	}
 
@@ -919,15 +913,12 @@
 		if err := encodeRLPGeneric(bb.Withdrawals, withdrawalsLen, w, b[:]); err != nil {
 			return err
 		}
-<<<<<<< HEAD
 	}
 	// encode Sidecars
 	if bb.Sidecars != nil {
 		if err := encodeRLPGeneric(bb.Sidecars, sidecarsLen, w, b[:]); err != nil {
 			return err
 		}
-=======
->>>>>>> 7883a4e3
 	}
 	return nil
 }
@@ -1520,7 +1511,6 @@
 	return checkErrListEnd(s, err)
 }
 
-<<<<<<< HEAD
 func decodeSidecars(appendList *[]*BlobSidecar, s *rlp.Stream) error {
 	var err error
 	if _, err = s.List(); err != nil {
@@ -1540,8 +1530,6 @@
 	return checkErrListEnd(s, err)
 }
 
-=======
->>>>>>> 7883a4e3
 func checkErrListEnd(s *rlp.Stream, err error) error {
 	if !errors.Is(err, rlp.EOL) {
 		return err
@@ -1550,7 +1538,6 @@
 		return err
 	}
 	return nil
-<<<<<<< HEAD
 }
 
 type DiffAccountsInTx struct {
@@ -1623,6 +1610,4 @@
 	if err != nil {
 		panic("can't encode: " + err.Error())
 	}
-=======
->>>>>>> 7883a4e3
 }