--- conflicted
+++ resolved
@@ -132,21 +132,13 @@
 		})
 }
 
-<<<<<<< HEAD
-func (stx BlobTx) EncodingSize() int {
-=======
 func (stx *BlobTx) EncodingSize() int {
->>>>>>> 7883a4e3
 	payloadSize, _, _, _, _ := stx.payloadSize()
 	// Add envelope size and type size
 	return 1 + rlp2.ListPrefixLen(payloadSize) + payloadSize
 }
 
-<<<<<<< HEAD
-func (stx BlobTx) payloadSize() (payloadSize, nonceLen, gasLen, accessListLen, blobHashesLen int) {
-=======
 func (stx *BlobTx) payloadSize() (payloadSize, nonceLen, gasLen, accessListLen, blobHashesLen int) {
->>>>>>> 7883a4e3
 	payloadSize, nonceLen, gasLen, accessListLen = stx.DynamicFeeTransaction.payloadSize()
 	// size of MaxFeePerBlobGas
 	payloadSize++
