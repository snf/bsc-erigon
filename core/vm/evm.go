// Copyright 2014 The go-ethereum Authors
// This file is part of the go-ethereum library.
//
// The go-ethereum library is free software: you can redistribute it and/or modify
// it under the terms of the GNU Lesser General Public License as published by
// the Free Software Foundation, either version 3 of the License, or
// (at your option) any later version.
//
// The go-ethereum library is distributed in the hope that it will be useful,
// but WITHOUT ANY WARRANTY; without even the implied warranty of
// MERCHANTABILITY or FITNESS FOR A PARTICULAR PURPOSE. See the
// GNU Lesser General Public License for more details.
//
// You should have received a copy of the GNU Lesser General Public License
// along with the go-ethereum library. If not, see <http://www.gnu.org/licenses/>.

package vm

import (
	"sync/atomic"

	"github.com/holiman/uint256"

	"github.com/ledgerwatch/erigon-lib/chain"
	libcommon "github.com/ledgerwatch/erigon-lib/common"

	"github.com/ledgerwatch/erigon/common/u256"
	"github.com/ledgerwatch/erigon/core/vm/evmtypes"
	"github.com/ledgerwatch/erigon/crypto"
	"github.com/ledgerwatch/erigon/params"
)

// emptyCodeHash is used by create to ensure deployment is disallowed to already
// deployed contract addresses (relevant after the account abstraction).
var emptyCodeHash = crypto.Keccak256Hash(nil)

func (evm *EVM) precompile(addr libcommon.Address) (PrecompiledContract, bool) {
	var precompiles map[libcommon.Address]PrecompiledContract
	switch {
<<<<<<< HEAD
	case evm.chainRules.IsHaber:
		precompiles = PrecompiledContractsHaber
=======
	case evm.chainRules.IsPrague:
		precompiles = PrecompiledContractsPrague
	case evm.chainRules.IsNapoli:
		precompiles = PrecompiledContractsNapoli
>>>>>>> 7883a4e3
	case evm.chainRules.IsCancun:
		precompiles = PrecompiledContractsCancun
	case evm.chainRules.IsFeynman:
		precompiles = PrecompiledContractsFeynman
	case evm.chainRules.IsHertz:
		precompiles = PrecompiledContractsHertz
	case evm.chainRules.IsPlato:
		precompiles = PrecompiledContractsPlato
	case evm.chainRules.IsLuban:
		precompiles = PrecompiledContractsLuban
	case evm.chainRules.IsPlanck:
		precompiles = PrecompiledContractsPlanck
	case evm.chainRules.IsMoran:
		precompiles = PrecompiledContractsIsMoran
	case evm.chainRules.IsNano:
		precompiles = PrecompiledContractsNano
	case evm.chainRules.IsBerlin:
		precompiles = PrecompiledContractsBerlin
	case evm.chainRules.IsIstanbul:
		if evm.chainRules.IsParlia {
			precompiles = PrecompiledContractsIstanbulForBSC
		} else {
			precompiles = PrecompiledContractsIstanbul
		}
	case evm.chainRules.IsByzantium:
		precompiles = PrecompiledContractsByzantium
	default:
		precompiles = PrecompiledContractsHomestead
	}
	p, ok := precompiles[addr]
	return p, ok
}

// run runs the given contract and takes care of running precompiles with a fallback to the byte code interpreter.
func run(evm *EVM, contract *Contract, input []byte, readOnly bool) ([]byte, error) {
	return evm.interpreter.Run(contract, input, readOnly)
}

// EVM is the Ethereum Virtual Machine base object and provides
// the necessary tools to run a contract on the given state with
// the provided context. It should be noted that any error
// generated through any of the calls should be considered a
// revert-state-and-consume-all-gas operation, no checks on
// specific errors should ever be performed. The interpreter makes
// sure that any errors generated are to be considered faulty code.
//
// The EVM should never be reused and is not thread safe.
type EVM struct {
	// Context provides auxiliary blockchain related information
	Context evmtypes.BlockContext
	evmtypes.TxContext
	// IntraBlockState gives access to the underlying state
	intraBlockState evmtypes.IntraBlockState

	// chainConfig contains information about the current chain
	chainConfig *chain.Config
	// chain rules contains the chain rules for the current epoch
	chainRules *chain.Rules
	// virtual machine configuration options used to initialise the
	// evm.
	config Config
	// global (to this context) ethereum virtual machine
	// used throughout the execution of the tx.
	interpreter Interpreter
	// abort is used to abort the EVM calling operations
	// NOTE: must be set atomically
	abort int32
	// callGasTemp holds the gas available for the current call. This is needed because the
	// available gas is calculated in gasCall* according to the 63/64 rule and later
	// applied in opCall*.
	callGasTemp uint64
}

// NewEVM returns a new EVM. The returned EVM is not thread safe and should
// only ever be used *once*.
func NewEVM(blockCtx evmtypes.BlockContext, txCtx evmtypes.TxContext, state evmtypes.IntraBlockState, chainConfig *chain.Config, vmConfig Config) *EVM {
	evm := &EVM{
		Context:         blockCtx,
		TxContext:       txCtx,
		intraBlockState: state,
		config:          vmConfig,
		chainConfig:     chainConfig,
		chainRules:      chainConfig.Rules(blockCtx.BlockNumber, blockCtx.Time),
	}

	evm.interpreter = NewEVMInterpreter(evm, vmConfig)

	return evm
}

// Reset resets the EVM with a new transaction context.Reset
// This is not threadsafe and should only be done very cautiously.
func (evm *EVM) Reset(txCtx evmtypes.TxContext, ibs evmtypes.IntraBlockState) {
	evm.TxContext = txCtx
	evm.intraBlockState = ibs

	// ensure the evm is reset to be used again
	atomic.StoreInt32(&evm.abort, 0)
}

func (evm *EVM) ResetBetweenBlocks(blockCtx evmtypes.BlockContext, txCtx evmtypes.TxContext, ibs evmtypes.IntraBlockState, vmConfig Config, chainRules *chain.Rules) {
	evm.Context = blockCtx
	evm.TxContext = txCtx
	evm.intraBlockState = ibs
	evm.config = vmConfig
	evm.chainRules = chainRules

	evm.interpreter = NewEVMInterpreter(evm, vmConfig)

	// ensure the evm is reset to be used again
	atomic.StoreInt32(&evm.abort, 0)
}

// Cancel cancels any running EVM operation. This may be called concurrently and
// it's safe to be called multiple times.
func (evm *EVM) Cancel() {
	atomic.StoreInt32(&evm.abort, 1)
}

// Cancelled returns true if Cancel has been called
func (evm *EVM) Cancelled() bool {
	return atomic.LoadInt32(&evm.abort) == 1
}

// CallGasTemp returns the callGasTemp for the EVM
func (evm *EVM) CallGasTemp() uint64 {
	return evm.callGasTemp
}

// SetCallGasTemp sets the callGasTemp for the EVM
func (evm *EVM) SetCallGasTemp(gas uint64) {
	evm.callGasTemp = gas
}

// Interpreter returns the current interpreter
func (evm *EVM) Interpreter() Interpreter {
	return evm.interpreter
}

func (evm *EVM) call(typ OpCode, caller ContractRef, addr libcommon.Address, input []byte, gas uint64, value *uint256.Int, bailout bool) (ret []byte, leftOverGas uint64, err error) {
	depth := evm.interpreter.Depth()

	if evm.config.NoRecursion && depth > 0 {
		return nil, gas, nil
	}
	// Fail if we're trying to execute above the call depth limit
	if depth > int(params.CallCreateDepth) {
		return nil, gas, ErrDepth
	}
	if typ == CALL || typ == CALLCODE {
		// Fail if we're trying to transfer more than the available balance
		if !value.IsZero() && !evm.Context.CanTransfer(evm.intraBlockState, caller.Address(), value) {
			if !bailout {
				return nil, gas, ErrInsufficientBalance
			}
		}
	}
	p, isPrecompile := evm.precompile(addr)
	var code []byte
	if !isPrecompile {
		code = evm.intraBlockState.GetCode(addr)
	}

	snapshot := evm.intraBlockState.Snapshot()

	if typ == CALL {
		if !evm.intraBlockState.Exist(addr) {
			if !isPrecompile && evm.chainRules.IsSpuriousDragon && value.IsZero() {
				if evm.config.Debug {
					v := value
					if typ == STATICCALL {
						v = nil
					}
					// Calling a non existing account, don't do anything, but ping the tracer
					if depth == 0 {
						evm.config.Tracer.CaptureStart(evm, caller.Address(), addr, isPrecompile, false /* create */, input, gas, v, code)
						evm.config.Tracer.CaptureEnd(ret, 0, nil)
					} else {
						evm.config.Tracer.CaptureEnter(typ, caller.Address(), addr, isPrecompile, false /* create */, input, gas, v, code)
						evm.config.Tracer.CaptureExit(ret, 0, nil)
					}
				}
				return nil, gas, nil
			}
			evm.intraBlockState.CreateAccount(addr, false)
		}
		evm.Context.Transfer(evm.intraBlockState, caller.Address(), addr, value, bailout)
	} else if typ == STATICCALL {
		// We do an AddBalance of zero here, just in order to trigger a touch.
		// This doesn't matter on Mainnet, where all empties are gone at the time of Byzantium,
		// but is the correct thing to do and matters on other networks, in tests, and potential
		// future scenarios
		evm.intraBlockState.AddBalance(addr, u256.Num0)
	}
	if evm.config.Debug {
		v := value
		if typ == STATICCALL {
			v = nil
		}
		if depth == 0 {
			evm.config.Tracer.CaptureStart(evm, caller.Address(), addr, isPrecompile, false /* create */, input, gas, v, code)
			defer func(startGas uint64) { // Lazy evaluation of the parameters
				evm.config.Tracer.CaptureEnd(ret, startGas-gas, err)
			}(gas)
		} else {
			evm.config.Tracer.CaptureEnter(typ, caller.Address(), addr, isPrecompile, false /* create */, input, gas, v, code)
			defer func(startGas uint64) { // Lazy evaluation of the parameters
				evm.config.Tracer.CaptureExit(ret, startGas-gas, err)
			}(gas)
		}
	}

	// It is allowed to call precompiles, even via delegatecall
	if isPrecompile {
		ret, gas, err = RunPrecompiledContract(p, input, gas)
	} else if len(code) == 0 {
		// If the account has no code, we can abort here
		// The depth-check is already done, and precompiles handled above
		ret, err = nil, nil // gas is unchanged
	} else {
		// At this point, we use a copy of address. If we don't, the go compiler will
		// leak the 'contract' to the outer scope, and make allocation for 'contract'
		// even if the actual execution ends on RunPrecompiled above.
		addrCopy := addr
		// Initialise a new contract and set the code that is to be used by the EVM.
		// The contract is a scoped environment for this execution context only.
		codeHash := evm.intraBlockState.GetCodeHash(addrCopy)
		var contract *Contract
		if typ == CALLCODE {
			contract = NewContract(caller, caller.Address(), value, gas, evm.config.SkipAnalysis)
		} else if typ == DELEGATECALL {
			contract = NewContract(caller, caller.Address(), value, gas, evm.config.SkipAnalysis).AsDelegate()
		} else {
			contract = NewContract(caller, addrCopy, value, gas, evm.config.SkipAnalysis)
		}
		contract.SetCallCode(&addrCopy, codeHash, code)
		readOnly := false
		if typ == STATICCALL {
			readOnly = true
		}
		ret, err = run(evm, contract, input, readOnly)
		gas = contract.Gas
	}
	// When an error was returned by the EVM or when setting the creation code
	// above we revert to the snapshot and consume any gas remaining. Additionally
	// when we're in Homestead this also counts for code storage gas errors.
	if err != nil || evm.config.RestoreState {
		evm.intraBlockState.RevertToSnapshot(snapshot)
		if err != ErrExecutionReverted {
			gas = 0
		}
		// TODO: consider clearing up unused snapshots:
		//} else {
		//	evm.StateDB.DiscardSnapshot(snapshot)
	}
	return ret, gas, err
}

// Call executes the contract associated with the addr with the given input as
// parameters. It also handles any necessary value transfer required and takes
// the necessary steps to create accounts and reverses the state in case of an
// execution error or failed value transfer.
func (evm *EVM) Call(caller ContractRef, addr libcommon.Address, input []byte, gas uint64, value *uint256.Int, bailout bool) (ret []byte, leftOverGas uint64, err error) {
	return evm.call(CALL, caller, addr, input, gas, value, bailout)
}

// CallCode executes the contract associated with the addr with the given input
// as parameters. It also handles any necessary value transfer required and takes
// the necessary steps to create accounts and reverses the state in case of an
// execution error or failed value transfer.
//
// CallCode differs from Call in the sense that it executes the given address'
// code with the caller as context.
func (evm *EVM) CallCode(caller ContractRef, addr libcommon.Address, input []byte, gas uint64, value *uint256.Int) (ret []byte, leftOverGas uint64, err error) {
	return evm.call(CALLCODE, caller, addr, input, gas, value, false)
}

// DelegateCall executes the contract associated with the addr with the given input
// as parameters. It reverses the state in case of an execution error.
//
// DelegateCall differs from CallCode in the sense that it executes the given address'
// code with the caller as context and the caller is set to the caller of the caller.
func (evm *EVM) DelegateCall(caller ContractRef, addr libcommon.Address, input []byte, gas uint64) (ret []byte, leftOverGas uint64, err error) {
	return evm.call(DELEGATECALL, caller, addr, input, gas, nil, false)
}

// StaticCall executes the contract associated with the addr with the given input
// as parameters while disallowing any modifications to the state during the call.
// Opcodes that attempt to perform such modifications will result in exceptions
// instead of performing the modifications.
func (evm *EVM) StaticCall(caller ContractRef, addr libcommon.Address, input []byte, gas uint64) (ret []byte, leftOverGas uint64, err error) {
	return evm.call(STATICCALL, caller, addr, input, gas, new(uint256.Int), false)
}

type codeAndHash struct {
	code []byte
	hash libcommon.Hash
}

func NewCodeAndHash(code []byte) *codeAndHash {
	return &codeAndHash{code: code}
}

func (c *codeAndHash) Hash() libcommon.Hash {
	if c.hash == (libcommon.Hash{}) {
		c.hash = crypto.Keccak256Hash(c.code)
	}
	return c.hash
}

func (evm *EVM) OverlayCreate(caller ContractRef, codeAndHash *codeAndHash, gas uint64, value *uint256.Int, address libcommon.Address, typ OpCode, incrementNonce bool) ([]byte, libcommon.Address, uint64, error) {
	return evm.create(caller, codeAndHash, gas, value, address, typ, incrementNonce)
}

// create creates a new contract using code as deployment code.
func (evm *EVM) create(caller ContractRef, codeAndHash *codeAndHash, gasRemaining uint64, value *uint256.Int, address libcommon.Address, typ OpCode, incrementNonce bool) ([]byte, libcommon.Address, uint64, error) {
	var ret []byte
	var err error
	var gasConsumption uint64
	depth := evm.interpreter.Depth()

	if evm.config.Debug {
		if depth == 0 {
			evm.config.Tracer.CaptureStart(evm, caller.Address(), address, false /* precompile */, true /* create */, codeAndHash.code, gasRemaining, value, nil)
			defer func() {
				evm.config.Tracer.CaptureEnd(ret, gasConsumption, err)
			}()
		} else {
			evm.config.Tracer.CaptureEnter(typ, caller.Address(), address, false /* precompile */, true /* create */, codeAndHash.code, gasRemaining, value, nil)
			defer func() {
				evm.config.Tracer.CaptureExit(ret, gasConsumption, err)
			}()
		}
	}

	// Depth check execution. Fail if we're trying to execute above the
	// limit.
	if depth > int(params.CallCreateDepth) {
		err = ErrDepth
		return nil, libcommon.Address{}, gasRemaining, err
	}
	if !evm.Context.CanTransfer(evm.intraBlockState, caller.Address(), value) {
		err = ErrInsufficientBalance
		return nil, libcommon.Address{}, gasRemaining, err
	}
	if incrementNonce {
		nonce := evm.intraBlockState.GetNonce(caller.Address())
		if nonce+1 < nonce {
			err = ErrNonceUintOverflow
			return nil, libcommon.Address{}, gasRemaining, err
		}
		evm.intraBlockState.SetNonce(caller.Address(), nonce+1)
	}
	// We add this to the access list _before_ taking a snapshot. Even if the creation fails,
	// the access-list change should not be rolled back
	if evm.chainRules.IsBerlin {
		evm.intraBlockState.AddAddressToAccessList(address)
	}
	// Ensure there's no existing contract already at the designated address
	contractHash := evm.intraBlockState.GetCodeHash(address)
	if evm.intraBlockState.GetNonce(address) != 0 || (contractHash != (libcommon.Hash{}) && contractHash != emptyCodeHash) {
		err = ErrContractAddressCollision
		return nil, libcommon.Address{}, 0, err
	}
	// Create a new account on the state
	snapshot := evm.intraBlockState.Snapshot()
	evm.intraBlockState.CreateAccount(address, true)
	if evm.chainRules.IsSpuriousDragon {
		evm.intraBlockState.SetNonce(address, 1)
	}
	evm.Context.Transfer(evm.intraBlockState, caller.Address(), address, value, false /* bailout */)

	// Initialise a new contract and set the code that is to be used by the EVM.
	// The contract is a scoped environment for this execution context only.
	contract := NewContract(caller, address, value, gasRemaining, evm.config.SkipAnalysis)
	contract.SetCodeOptionalHash(&address, codeAndHash)

	if evm.config.NoRecursion && depth > 0 {
		return nil, address, gasRemaining, nil
	}

	ret, err = run(evm, contract, nil, false)

	// EIP-170: Contract code size limit
	if err == nil && evm.chainRules.IsSpuriousDragon && len(ret) > params.MaxCodeSize {
		// Gnosis Chain prior to Shanghai didn't have EIP-170 enabled,
		// but EIP-3860 (part of Shanghai) requires EIP-170.
		if !evm.chainRules.IsAura || evm.config.HasEip3860(evm.chainRules) {
			err = ErrMaxCodeSizeExceeded
		}
	}

	// Reject code starting with 0xEF if EIP-3541 is enabled.
	if err == nil && evm.chainRules.IsLondon && len(ret) >= 1 && ret[0] == 0xEF {
		err = ErrInvalidCode
	}
	// if the contract creation ran successfully and no errors were returned
	// calculate the gas required to store the code. If the code could not
	// be stored due to not enough gas set an error and let it be handled
	// by the error checking condition below.
	if err == nil {
		createDataGas := uint64(len(ret)) * params.CreateDataGas
		if contract.UseGas(createDataGas) {
			evm.intraBlockState.SetCode(address, ret)
		} else if evm.chainRules.IsHomestead {
			err = ErrCodeStoreOutOfGas
		}
	}

	// When an error was returned by the EVM or when setting the creation code
	// above we revert to the snapshot and consume any gas remaining. Additionally
	// when we're in homestead this also counts for code storage gas errors.
	if err != nil && (evm.chainRules.IsHomestead || err != ErrCodeStoreOutOfGas) {
		evm.intraBlockState.RevertToSnapshot(snapshot)
		if err != ErrExecutionReverted {
			contract.UseGas(contract.Gas)
		}
	}

	// calculate gasConsumption for deferred captures
	gasConsumption = gasRemaining - contract.Gas

	return ret, address, contract.Gas, err
}

// Create creates a new contract using code as deployment code.
// DESCRIBED: docs/programmers_guide/guide.md#nonce
func (evm *EVM) Create(caller ContractRef, code []byte, gasRemaining uint64, endowment *uint256.Int) (ret []byte, contractAddr libcommon.Address, leftOverGas uint64, err error) {
	contractAddr = crypto.CreateAddress(caller.Address(), evm.intraBlockState.GetNonce(caller.Address()))
	return evm.create(caller, &codeAndHash{code: code}, gasRemaining, endowment, contractAddr, CREATE, true /* incrementNonce */)
}

// Create2 creates a new contract using code as deployment code.
//
// The different between Create2 with Create is Create2 uses keccak256(0xff ++ msg.sender ++ salt ++ keccak256(init_code))[12:]
// instead of the usual sender-and-nonce-hash as the address where the contract is initialized at.
// DESCRIBED: docs/programmers_guide/guide.md#nonce
func (evm *EVM) Create2(caller ContractRef, code []byte, gasRemaining uint64, endowment *uint256.Int, salt *uint256.Int) (ret []byte, contractAddr libcommon.Address, leftOverGas uint64, err error) {
	codeAndHash := &codeAndHash{code: code}
	contractAddr = crypto.CreateAddress2(caller.Address(), salt.Bytes32(), codeAndHash.Hash().Bytes())
	return evm.create(caller, codeAndHash, gasRemaining, endowment, contractAddr, CREATE2, true /* incrementNonce */)
}

// SysCreate is a special (system) contract creation methods for genesis constructors.
// Unlike the normal Create & Create2, it doesn't increment caller's nonce.
func (evm *EVM) SysCreate(caller ContractRef, code []byte, gas uint64, endowment *uint256.Int, contractAddr libcommon.Address) (ret []byte, leftOverGas uint64, err error) {
	ret, _, leftOverGas, err = evm.create(caller, &codeAndHash{code: code}, gas, endowment, contractAddr, CREATE, false /* incrementNonce */)
	return
}

// ChainConfig returns the environment's chain configuration
func (evm *EVM) Config() Config {
	return evm.config
}

// ChainConfig returns the environment's chain configuration
func (evm *EVM) ChainConfig() *chain.Config {
	return evm.chainConfig
}

// ChainRules returns the environment's chain rules
func (evm *EVM) ChainRules() *chain.Rules {
	return evm.chainRules
}

// IntraBlockState returns the EVM's IntraBlockState
func (evm *EVM) IntraBlockState() evmtypes.IntraBlockState {
	return evm.intraBlockState
}<|MERGE_RESOLUTION|>--- conflicted
+++ resolved
@@ -37,15 +37,12 @@
 func (evm *EVM) precompile(addr libcommon.Address) (PrecompiledContract, bool) {
 	var precompiles map[libcommon.Address]PrecompiledContract
 	switch {
-<<<<<<< HEAD
-	case evm.chainRules.IsHaber:
-		precompiles = PrecompiledContractsHaber
-=======
 	case evm.chainRules.IsPrague:
 		precompiles = PrecompiledContractsPrague
 	case evm.chainRules.IsNapoli:
 		precompiles = PrecompiledContractsNapoli
->>>>>>> 7883a4e3
+	case evm.chainRules.IsHaber:
+		precompiles = PrecompiledContractsHaber
 	case evm.chainRules.IsCancun:
 		precompiles = PrecompiledContractsCancun
 	case evm.chainRules.IsFeynman:
