/*
   Copyright 2021 Erigon contributors

   Licensed under the Apache License, Version 2.0 (the "License");
   you may not use this file except in compliance with the License.
   You may obtain a copy of the License at

       http://www.apache.org/licenses/LICENSE-2.0

   Unless required by applicable law or agreed to in writing, software
   distributed under the License is distributed on an "AS IS" BASIS,
   WITHOUT WARRANTIES OR CONDITIONS OF ANY KIND, either express or implied.
   See the License for the specific language governing permissions and
   limitations under the License.
*/

package downloader

import (
	"bytes"
	"context"
	"encoding/hex"
	"encoding/json"
	"errors"
	"fmt"
	"math/rand"
	"net/http"
	"net/url"
	"os"
	"path"
	"path/filepath"
	"reflect"
	"runtime"
	"strings"
	"sync"
	"sync/atomic"
	"time"

	"github.com/anacrolix/torrent"
	"github.com/anacrolix/torrent/metainfo"
	"github.com/anacrolix/torrent/storage"
	"github.com/anacrolix/torrent/types/infohash"
	"github.com/c2h5oh/datasize"
	dir2 "github.com/ledgerwatch/erigon-lib/common/dir"
	"github.com/ledgerwatch/log/v3"
	"github.com/tidwall/btree"
	"golang.org/x/exp/slices"
	"golang.org/x/sync/errgroup"
	"golang.org/x/sync/semaphore"
	"golang.org/x/time/rate"

	"github.com/ledgerwatch/erigon-lib/chain/snapcfg"
	"github.com/ledgerwatch/erigon-lib/common"
	"github.com/ledgerwatch/erigon-lib/common/datadir"
	"github.com/ledgerwatch/erigon-lib/common/dbg"
	"github.com/ledgerwatch/erigon-lib/common/dir"
	"github.com/ledgerwatch/erigon-lib/diagnostics"
	"github.com/ledgerwatch/erigon-lib/downloader/downloadercfg"
	"github.com/ledgerwatch/erigon-lib/downloader/snaptype"
	"github.com/ledgerwatch/erigon-lib/kv"
	"github.com/ledgerwatch/erigon-lib/kv/mdbx"
)

// Downloader - component which downloading historical files. Can use BitTorrent, or other protocols
type Downloader struct {
	db                  kv.RwDB
	pieceCompletionDB   storage.PieceCompletion
	torrentClient       *torrent.Client
	webDownloadClient   *RCloneClient
	webDownloadSessions map[string]*RCloneSession

	cfg *downloadercfg.Cfg

	lock  *sync.RWMutex
	stats AggStats

	folder storage.ClientImplCloser

	ctx          context.Context
	stopMainLoop context.CancelFunc
	wg           sync.WaitGroup

	webseeds         *WebSeeds
	webseedsDiscover bool

	logger    log.Logger
	verbosity log.Lvl

	torrentFiles    *TorrentFiles
	snapshotLock    *snapshotLock
	webDownloadInfo map[string]webDownloadInfo
	downloading     map[string]struct{}
	downloadLimit   *rate.Limit
}

type webDownloadInfo struct {
	url     *url.URL
	length  int64
	torrent *torrent.Torrent
}

type AggStats struct {
	MetadataReady, FilesTotal int32
	LastMetadataUpdate        *time.Time
	PeersUnique               int32
	ConnectionsTotal          uint64
	Downloading               int32

	Completed bool
	Progress  float32

	BytesCompleted, BytesTotal     uint64
	DroppedCompleted, DroppedTotal uint64

	BytesDownload, BytesUpload uint64
	UploadRate, DownloadRate   uint64
	LocalFileHashes            int
	LocalFileHashTime          time.Duration
}

func New(ctx context.Context, cfg *downloadercfg.Cfg, dirs datadir.Dirs, logger log.Logger, verbosity log.Lvl, discover bool) (*Downloader, error) {
	db, c, m, torrentClient, err := openClient(ctx, cfg.Dirs.Downloader, cfg.Dirs.Snap, cfg.ClientConfig)
	if err != nil {
		return nil, fmt.Errorf("openClient: %w", err)
	}

	peerID, err := readPeerID(db)
	if err != nil {
		return nil, fmt.Errorf("get peer id: %w", err)
	}
	cfg.ClientConfig.PeerID = string(peerID)
	if len(peerID) == 0 {
		if err = savePeerID(db, torrentClient.PeerID()); err != nil {
			return nil, fmt.Errorf("save peer id: %w", err)
		}
	}

	mutex := &sync.RWMutex{}
	var stats AggStats

	lock, err := getSnapshotLock(ctx, cfg, db, &stats, mutex, logger)

	if err != nil {
		return nil, fmt.Errorf("can't initialize snapshot lock: %w", err)
	}

	d := &Downloader{
		cfg:                 cfg,
		db:                  db,
		pieceCompletionDB:   c,
		folder:              m,
		torrentClient:       torrentClient,
		lock:                mutex,
		stats:               stats,
		webseeds:            &WebSeeds{logger: logger, verbosity: verbosity, downloadTorrentFile: cfg.DownloadTorrentFilesFromWebseed, torrentsWhitelist: lock.Downloads},
		logger:              logger,
		verbosity:           verbosity,
		torrentFiles:        &TorrentFiles{dir: cfg.Dirs.Snap},
		snapshotLock:        lock,
		webDownloadInfo:     map[string]webDownloadInfo{},
		webDownloadSessions: map[string]*RCloneSession{},
		downloading:         map[string]struct{}{},
		webseedsDiscover:    discover,
	}

	if cfg.ClientConfig.DownloadRateLimiter != nil {
		downloadLimit := cfg.ClientConfig.DownloadRateLimiter.Limit()
		d.downloadLimit = &downloadLimit
	}

	d.webseeds.torrentFiles = d.torrentFiles
	d.ctx, d.stopMainLoop = context.WithCancel(ctx)

	if cfg.AddTorrentsFromDisk {
		var downloadMismatches []string

		for _, download := range lock.Downloads {
			if info, err := d.torrentInfo(download.Name); err == nil {
				if info.Completed != nil {
					if hash := hex.EncodeToString(info.Hash); download.Hash != hash {
						fileInfo, _, ok := snaptype.ParseFileName(d.SnapDir(), download.Name)

						if !ok {
							d.logger.Debug("[snapshots] Can't parse download filename", "file", download.Name)
							continue
						}

						// this is lazy as it can be expensive for large files
						fileHashBytes, err := fileHashBytes(d.ctx, fileInfo, &d.stats, d.lock)

						if errors.Is(err, os.ErrNotExist) {
							hashBytes, _ := hex.DecodeString(download.Hash)
							if err := d.db.Update(d.ctx, torrentInfoReset(download.Name, hashBytes, 0)); err != nil {
								d.logger.Debug("[snapshots] Can't update torrent info", "file", download.Name, "hash", download.Hash, "err", err)
							}
							continue
						}

						fileHash := hex.EncodeToString(fileHashBytes)

						if fileHash != download.Hash && fileHash != hash {
							d.logger.Error("[snapshots] download db mismatch", "file", download.Name, "lock", download.Hash, "db", hash, "disk", fileHash, "downloaded", *info.Completed)
							downloadMismatches = append(downloadMismatches, download.Name)
						} else {
							d.logger.Warn("[snapshots] lock hash does not match completed download", "file", download.Name, "lock", hash, "download", download.Hash, "downloaded", *info.Completed)
						}
					}
				}
			}
		}

		if len(downloadMismatches) > 0 {
			return nil, fmt.Errorf("downloaded files have mismatched hashes: %s", strings.Join(downloadMismatches, ","))
		}

		//TODO: why do we need it if we have `addTorrentFilesFromDisk`? what if they are conflict?
		//TODO: why it's before `BuildTorrentFilesIfNeed`? what if they are conflict?
		//TODO: even if hash is saved in "snapshots-lock.json" - it still must preserve `prohibit_new_downloads.lock` and don't download new files ("user restart" must be fast, "erigon3 has .kv files which never-ending merge and delete small files")
		//for _, it := range lock.Downloads {
		//	if err := d.AddMagnetLink(ctx, snaptype.Hex2InfoHash(it.Hash), it.Name); err != nil {
		//		return nil, err
		//	}
		//}

		if err := d.BuildTorrentFilesIfNeed(d.ctx, lock.Chain, lock.Downloads); err != nil {
			return nil, err
		}

		if err := d.addTorrentFilesFromDisk(false); err != nil {
			return nil, err
		}
	}

<<<<<<< HEAD
	// CornerCase: no peers -> no anoncments to trackers -> no magnetlink resolution (but magnetlink has filename)
	// means we can start adding weebseeds without waiting for `<-t.GotInfo()`
	d.wg.Add(1)

	go func() {
		defer d.wg.Done()
		if !discover {
			return
		}
		d.webseeds.Discover(d.ctx, d.cfg.WebSeedUrls, d.cfg.WebSeedFiles, d.cfg.Dirs.Snap)
		// webseeds.Discover may create new .torrent files on disk
		if err := d.addTorrentFilesFromDisk(true); err != nil && !errors.Is(err, context.Canceled) {
			d.logger.Warn("[snapshots] addTorrentFilesFromDisk", "err", err)
		}
	}()
=======
>>>>>>> 088fd8ef
	return d, nil
}

const SnapshotsLockFileName = "snapshot-lock.json"

type snapshotLock struct {
	Chain     string              `json:"chain"`
	Downloads snapcfg.Preverified `json:"downloads"`
}

func getSnapshotLock(ctx context.Context, cfg *downloadercfg.Cfg, db kv.RoDB, stats *AggStats, statsLock *sync.RWMutex, logger log.Logger) (*snapshotLock, error) {
	//TODO: snapshots-lock.json must be created after 1-st download done
	//TODO: snapshots-lock.json is not compatible with E3 .kv files - because they are not immutable (merging to infinity)
	return initSnapshotLock(ctx, cfg, db, stats, statsLock, logger)
	/*
		if !cfg.SnapshotLock {
			return initSnapshotLock(ctx, cfg, db, logger)
		}

		snapDir := cfg.Dirs.Snap

		lockPath := filepath.Join(snapDir, SnapshotsLockFileName)

		file, err := os.Open(lockPath)
		if err != nil {
			if !errors.Is(err, os.ErrNotExist) {
				return nil, err
			}
		}

		var data []byte

		if file != nil {
			defer file.Close()

			data, err = io.ReadAll(file)

			if err != nil {
				return nil, err
			}
		}

		if file == nil || len(data) == 0 {
			f, err := os.Create(lockPath)
			if err != nil {
				return nil, err
			}
			defer f.Close()

			lock, err := initSnapshotLock(ctx, cfg, db, logger)

			if err != nil {
				return nil, err
			}

			data, err := json.Marshal(lock)

			if err != nil {
				return nil, err
			}

			_, err = f.Write(data)

			if err != nil {
				return nil, err
			}

			if err := f.Sync(); err != nil {
				return nil, err
			}

			return lock, nil
		}

		var lock snapshotLock

		if err = json.Unmarshal(data, &lock); err != nil {
			return nil, err
		}

		if lock.Chain != cfg.ChainName {
			return nil, fmt.Errorf("unexpected chain name:%q expecting: %q", lock.Chain, cfg.ChainName)
		}

		prevHashes := map[string]string{}
		prevNames := map[string]string{}

		for _, current := range lock.Downloads {
			if prev, ok := prevHashes[current.Hash]; ok {
				if prev != current.Name {
					return nil, fmt.Errorf("invalid snapshot_lock: %s duplicated at: %s and %s", current.Hash, current.Name, prev)
				}
			}

			if prev, ok := prevNames[current.Name]; ok {
				if prev != current.Hash {
					return nil, fmt.Errorf("invalid snapshot_lock: %s duplicated at: %s and %s", current.Name, current.Hash, prev)
				}
			}

			prevHashes[current.Name] = current.Hash
			prevNames[current.Hash] = current.Name
		}
		return &lock, nil
	*/
}

func initSnapshotLock(ctx context.Context, cfg *downloadercfg.Cfg, db kv.RoDB, stats *AggStats, statsLock *sync.RWMutex, logger log.Logger) (*snapshotLock, error) {
	lock := &snapshotLock{
		Chain: cfg.ChainName,
	}

	files, err := seedableFiles(cfg.Dirs, cfg.ChainName)
	if err != nil {
		return nil, err
	}

	snapCfg := cfg.SnapshotConfig

	if snapCfg == nil {
		snapCfg = snapcfg.KnownCfg(cfg.ChainName)
	}

	//if len(files) == 0 {
	lock.Downloads = snapCfg.Preverified
	//}

	// if files exist on disk we assume that the lock file has been removed
	// or was never present so compare them against the known config to
	// recreate the lock file
	//
	// if the file is above the ExpectBlocks in the snapCfg we ignore it
	// if the file is the same version of the known file we:
	//   check if its mid upload
	//     - in which case we compare the hash in the db to the known hash
	//       - if they are different we delete the local file and include the
	//         know file in the hash which will force a re-upload
	//   otherwise
	//      - if the file has a different hash to the known file we include
	//        the files hash in the upload to preserve the local copy
	// if the file is a different version - we see if the version for the
	// file is available in know config - and if so we follow the procedure
	// above, but we use the matching version from the known config.  If there
	// is no matching version just use the one discovered for the file

	versionedCfg := map[snaptype.Version]*snapcfg.Cfg{}
	versionedCfgLock := sync.Mutex{}

	snapDir := cfg.Dirs.Snap

	var downloadMap btree.Map[string, snapcfg.PreverifiedItem]
	var downloadsMutex sync.Mutex

	g, ctx := errgroup.WithContext(ctx)
	g.SetLimit(runtime.GOMAXPROCS(-1) * 4)
	var i atomic.Int32

	logEvery := time.NewTicker(20 * time.Second)
	defer logEvery.Stop()

	for _, file := range files {
		file := file

		g.Go(func() error {
			i.Add(1)

			fileInfo, isStateFile, ok := snaptype.ParseFileName(snapDir, file)

			if !ok {
				return nil
			}

			if isStateFile {
				if preverified, ok := snapCfg.Preverified.Get(file); ok {
					downloadsMutex.Lock()
					defer downloadsMutex.Unlock()
					downloadMap.Set(file, preverified)
				}
				return nil //TODO: we don't create
			}

			if fileInfo.From > snapCfg.ExpectBlocks {
				return nil
			}

			if preverified, ok := snapCfg.Preverified.Get(fileInfo.Name()); ok {
				hashBytes, err := localHashBytes(ctx, fileInfo, db, stats, statsLock)

				if err != nil {
					return fmt.Errorf("localHashBytes: %w", err)
				}

				downloadsMutex.Lock()
				defer downloadsMutex.Unlock()

				if hash := hex.EncodeToString(hashBytes); preverified.Hash == hash {
					downloadMap.Set(fileInfo.Name(), preverified)
				} else {
					logger.Debug("[downloader] local file hash does not match known", "file", fileInfo.Name(), "local", hash, "known", preverified.Hash)
					// TODO: check if it has an index - if not use the known hash and delete the file
					downloadMap.Set(fileInfo.Name(), snapcfg.PreverifiedItem{Name: fileInfo.Name(), Hash: hash})
				}
			} else {
				versioned := func() *snapcfg.Cfg {
					versionedCfgLock.Lock()
					defer versionedCfgLock.Unlock()

					versioned, ok := versionedCfg[fileInfo.Version]

					if !ok {
						versioned = snapcfg.VersionedCfg(cfg.ChainName, fileInfo.Version, fileInfo.Version)
						versionedCfg[fileInfo.Version] = versioned
					}

					return versioned
				}()

				hashBytes, err := localHashBytes(ctx, fileInfo, db, stats, statsLock)

				if err != nil {
					return fmt.Errorf("localHashBytes: %w", err)
				}

				downloadsMutex.Lock()
				defer downloadsMutex.Unlock()

				if preverified, ok := versioned.Preverified.Get(fileInfo.Name()); ok {
					if hash := hex.EncodeToString(hashBytes); preverified.Hash == hash {
						downloadMap.Set(preverified.Name, preverified)
					} else {
						logger.Debug("[downloader] local file hash does not match known", "file", fileInfo.Name(), "local", hash, "known", preverified.Hash)
						// TODO: check if it has an index - if not use the known hash and delete the file
						downloadMap.Set(fileInfo.Name(), snapcfg.PreverifiedItem{Name: fileInfo.Name(), Hash: hash})
					}
				} else {
					versioned := func() *snapcfg.Cfg {
						versionedCfgLock.Lock()
						defer versionedCfgLock.Unlock()

						versioned, ok := versionedCfg[fileInfo.Version]

						if !ok {
							versioned = snapcfg.VersionedCfg(cfg.ChainName, fileInfo.Version, fileInfo.Version)
							versionedCfg[fileInfo.Version] = versioned
						}

						return versioned
					}()

					hashBytes, err := localHashBytes(ctx, fileInfo, db, stats, statsLock)

					if err != nil {
						return err
					}

					if preverified, ok := versioned.Preverified.Get(fileInfo.Name()); ok {
						if hash := hex.EncodeToString(hashBytes); preverified.Hash == hash {
							downloadMap.Set(preverified.Name, preverified)
						} else {
							logger.Debug("[downloader] local file hash does not match known", "file", fileInfo.Name(), "local", hash, "known", preverified.Hash)
							// TODO: check if it has an index - if not use the known hash and delete the file
							downloadMap.Set(fileInfo.Name(), snapcfg.PreverifiedItem{Name: fileInfo.Name(), Hash: hash})
						}
					} else {
						downloadMap.Set(fileInfo.Name(), snapcfg.PreverifiedItem{Name: fileInfo.Name(), Hash: hex.EncodeToString(hashBytes)})
					}
				}
			}

			return nil
		})
	}

	func() {
		for int(i.Load()) < len(files) {
			select {
			case <-ctx.Done():
				return // g.Wait() will return right error
			case <-logEvery.C:
				if int(i.Load()) == len(files) {
					return
				}
				log.Info("[snapshots] Initiating snapshot-lock", "progress", fmt.Sprintf("%d/%d", i.Load(), len(files)))
			}
		}
	}()

	if err := g.Wait(); err != nil {
		return nil, err
	}

	var missingItems []snapcfg.PreverifiedItem
	var downloads snapcfg.Preverified

	downloadMap.Scan(func(key string, value snapcfg.PreverifiedItem) bool {
		downloads = append(downloads, value)
		return true
	})

	for _, item := range snapCfg.Preverified {
		_, _, ok := snaptype.ParseFileName(snapDir, item.Name)
		if !ok {
			continue
		}

		if !downloads.Contains(item.Name, true) {
			missingItems = append(missingItems, item)
		}
	}

	lock.Downloads = snapcfg.Merge(downloads, missingItems)
	return lock, nil
}

func localHashBytes(ctx context.Context, fileInfo snaptype.FileInfo, db kv.RoDB, stats *AggStats, statsLock *sync.RWMutex) ([]byte, error) {
	var hashBytes []byte

	if db != nil {
		err := db.View(ctx, func(tx kv.Tx) (err error) {
			infoBytes, err := tx.GetOne(kv.BittorrentInfo, []byte(fileInfo.Name()))

			if err != nil {
				return err
			}

			if len(infoBytes) == 20 {
				hashBytes = infoBytes
				return nil
			}

			var info torrentInfo

			if err = json.Unmarshal(infoBytes, &info); err == nil {
				hashBytes = info.Hash
			}

			return nil
		})

		if err != nil {
			return nil, err
		}
	}

	if len(hashBytes) != 0 {
		return hashBytes, nil
	}

	meta, err := metainfo.LoadFromFile(fileInfo.Path + ".torrent")

	if err == nil {
		if spec, err := torrent.TorrentSpecFromMetaInfoErr(meta); err == nil {
			return spec.InfoHash.Bytes(), nil
		}
	}

	return fileHashBytes(ctx, fileInfo, stats, statsLock)
}

func fileHashBytes(ctx context.Context, fileInfo snaptype.FileInfo, stats *AggStats, statsLock *sync.RWMutex) ([]byte, error) {

	if !dir.FileExist(fileInfo.Path) {
		return nil, os.ErrNotExist
	}

	defer func(t time.Time) {
		statsLock.Lock()
		defer statsLock.Unlock()
		stats.LocalFileHashes++
		stats.LocalFileHashTime += time.Since(t)
	}(time.Now())

	info := &metainfo.Info{PieceLength: downloadercfg.DefaultPieceSize, Name: fileInfo.Name()}

	if err := info.BuildFromFilePath(fileInfo.Path); err != nil {
		return nil, fmt.Errorf("can't get local hash for %s: %w", fileInfo.Name(), err)
	}

	meta, err := CreateMetaInfo(info, nil)

	if err != nil {
		return nil, fmt.Errorf("can't get local hash for %s: %w", fileInfo.Name(), err)
	}

	spec, err := torrent.TorrentSpecFromMetaInfoErr(meta)

	if err != nil {
		return nil, fmt.Errorf("can't get local hash for %s: %w", fileInfo.Name(), err)
	}

	return spec.InfoHash.Bytes(), nil
}

func (d *Downloader) MainLoopInBackground(silent bool) {
	d.wg.Add(1)
	go func() {
		defer d.wg.Done()
		if err := d.mainLoop(silent); err != nil {
			if !errors.Is(err, context.Canceled) {
				d.logger.Warn("[snapshots]", "err", err)
			}
		}
	}()
}

type downloadStatus struct {
	name     string
	length   int64
	infoHash infohash.T
	spec     *torrent.TorrentSpec
	err      error
}

type seedHash struct {
	url      *url.URL
	hash     *infohash.T
	reported bool
}

func (d *Downloader) mainLoop(silent bool) error {
	if d.webseedsDiscover {
		// CornerCase: no peers -> no anoncments to trackers -> no magnetlink resolution (but magnetlink has filename)
		// means we can start adding weebseeds without waiting for `<-t.GotInfo()`
		d.wg.Add(1)
		go func() {
			defer d.wg.Done()
			d.webseeds.Discover(d.ctx, d.cfg.WebSeedUrls, d.cfg.WebSeedFiles, d.cfg.Dirs.Snap)
			// webseeds.Discover may create new .torrent files on disk
			if err := d.addTorrentFilesFromDisk(true); err != nil && !errors.Is(err, context.Canceled) {
				d.logger.Warn("[snapshots] addTorrentFilesFromDisk", "err", err)
			}
		}()
	}

	var sem = semaphore.NewWeighted(int64(d.cfg.DownloadSlots))

	//TODO: feature is not ready yet
	//d.webDownloadClient, _ = NewRCloneClient(d.logger)
	d.webDownloadClient = nil

	d.wg.Add(1)
	go func() {
		defer d.wg.Done()

		complete := map[string]struct{}{}
		checking := map[string]struct{}{}
		failed := map[string]struct{}{}
		waiting := map[string]struct{}{}

		downloadComplete := make(chan downloadStatus, 100)
		seedHashMismatches := map[infohash.T][]*seedHash{}

		// set limit here to make load predictable, not to control Disk/CPU consumption
		// will impact start times depending on the amount of non complete files - should
		// be low unless the download db is deleted - in which case all files may be checked
		checkGroup, _ := errgroup.WithContext(d.ctx)
		checkGroup.SetLimit(runtime.GOMAXPROCS(-1) * 4)

		for {
			torrents := d.torrentClient.Torrents()

			var pending []*torrent.Torrent

			for _, t := range torrents {
				if _, ok := complete[t.Name()]; ok {
					continue
				}

				if isComplete, length, completionTime := d.checkComplete(t.Name()); isComplete && completionTime != nil {
					if _, ok := checking[t.Name()]; !ok {
						fileInfo, _, ok := snaptype.ParseFileName(d.SnapDir(), t.Name())

						if !ok {
							downloadComplete <- downloadStatus{
								name: fileInfo.Name(),
								err:  fmt.Errorf("can't parse file name: %s", fileInfo.Name()),
							}
						}

						stat, err := os.Stat(fileInfo.Path)

						if err != nil {
							downloadComplete <- downloadStatus{
								name: fileInfo.Name(),
								err:  err,
							}
						}

						if completionTime != nil {
							if !stat.ModTime().Equal(*completionTime) {
								checking[t.Name()] = struct{}{}

								go func(fileInfo snaptype.FileInfo, infoHash infohash.T, length int64, completionTime time.Time) {
									checkGroup.Go(func() error {
										fileHashBytes, _ := fileHashBytes(d.ctx, fileInfo, &d.stats, d.lock)

										if bytes.Equal(infoHash.Bytes(), fileHashBytes) {
											downloadComplete <- downloadStatus{
												name:     fileInfo.Name(),
												length:   length,
												infoHash: infoHash,
											}
										} else {
											downloadComplete <- downloadStatus{
												name: fileInfo.Name(),
												err:  fmt.Errorf("hash check failed"),
											}

											d.logger.Warn("[snapshots] Torrent hash does not match file", "file", fileInfo.Name(), "torrent-hash", infoHash, "file-hash", hex.EncodeToString(fileHashBytes))
										}

										return nil
									})
								}(fileInfo, t.InfoHash(), length, *completionTime)

							} else {
								complete[t.Name()] = struct{}{}
								continue
							}
						}
					}
				} else {
					delete(failed, t.Name())
				}

				if _, ok := failed[t.Name()]; ok {
					continue
				}

				d.lock.RLock()
				_, downloading := d.downloading[t.Name()]
				d.lock.RUnlock()

				if downloading && t.Complete.Bool() {
					select {
					case <-d.ctx.Done():
						return
					case <-t.GotInfo():
					}

					var completionTime *time.Time
					fileInfo, _, ok := snaptype.ParseFileName(d.SnapDir(), t.Name())

					if !ok {
						d.logger.Debug("[snapshots] Can't parse downloaded filename", "file", t.Name())
						failed[t.Name()] = struct{}{}
						continue
					}

					info, err := d.torrentInfo(t.Name())

					if err == nil {
						completionTime = info.Completed
					}

					if completionTime == nil {
						now := time.Now()
						completionTime = &now
					}

					if statInfo, _ := os.Stat(fileInfo.Path); statInfo != nil {
						if !statInfo.ModTime().Equal(*completionTime) {
							os.Chtimes(fileInfo.Path, time.Time{}, *completionTime)
						}

						if statInfo, _ := os.Stat(fileInfo.Path); statInfo != nil {
							// round completion time to os granularity
							modTime := statInfo.ModTime()
							completionTime = &modTime
						}
					}

					if err := d.db.Update(d.ctx,
						torrentInfoUpdater(t.Info().Name, nil, t.Info().Length, completionTime)); err != nil {
						d.logger.Warn("Failed to update file info", "file", t.Info().Name, "err", err)
					}

					d.lock.Lock()
					delete(d.downloading, t.Name())
					d.lock.Unlock()
					complete[t.Name()] = struct{}{}
					continue
				}

				if downloading {
					continue
				}

				pending = append(pending, t)
			}

			select {
			case <-d.ctx.Done():
				return
			case status := <-downloadComplete:
				d.lock.Lock()
				delete(d.downloading, status.name)
				d.lock.Unlock()

				delete(checking, status.name)

				if status.spec != nil {
					_, _, err := d.torrentClient.AddTorrentSpec(status.spec)

					if err != nil {
						d.logger.Warn("Can't re-add spec after download", "file", status.name, "err", err)
					}

				}

				if status.err == nil {
					var completionTime *time.Time
					fileInfo, _, ok := snaptype.ParseFileName(d.SnapDir(), status.name)

					if !ok {
						d.logger.Debug("[snapshots] Can't parse downloaded filename", "file", status.name)
						continue
					}

					if info, err := d.torrentInfo(status.name); err == nil {
						completionTime = info.Completed
					}

					if completionTime == nil {
						now := time.Now()
						completionTime = &now
					}

					if statInfo, _ := os.Stat(fileInfo.Path); statInfo != nil {
						if !statInfo.ModTime().Equal(*completionTime) {
							os.Chtimes(fileInfo.Path, time.Time{}, *completionTime)
						}

						if statInfo, _ := os.Stat(fileInfo.Path); statInfo != nil {
							// round completion time to os granularity
							modTime := statInfo.ModTime()
							completionTime = &modTime
						}
					}

					if err := d.db.Update(d.ctx,
						torrentInfoUpdater(status.name, status.infoHash.Bytes(), status.length, completionTime)); err != nil {
						d.logger.Warn("Failed to update file info", "file", status.name, "err", err)
					}

					complete[status.name] = struct{}{}
					continue
				} else {
					delete(complete, status.name)
				}

			default:
			}

			d.lock.RLock()
			webDownloadInfoLen := len(d.webDownloadInfo)
			d.lock.RUnlock()

			if len(pending)+webDownloadInfoLen == 0 {
				select {
				case <-d.ctx.Done():
					return
				case <-time.After(10 * time.Second):
					continue
				}
			}

			d.lock.RLock()
			downloadingLen := len(d.downloading)
			d.stats.Downloading = int32(downloadingLen)
			d.lock.RUnlock()

			available := availableTorrents(d.ctx, pending, d.cfg.DownloadSlots-downloadingLen)

			d.lock.RLock()
			for _, webDownload := range d.webDownloadInfo {
				_, downloading := d.downloading[webDownload.torrent.Name()]

				if downloading {
					continue
				}

				addDownload := true

				for _, t := range available {
					if t.Name() == webDownload.torrent.Name() {
						addDownload = false
						break
					}
				}

				if addDownload {
					if len(available) < d.cfg.DownloadSlots-downloadingLen {
						available = append(available, webDownload.torrent)
					}
				} else {
					if wi, _, ok := snaptype.ParseFileName(d.SnapDir(), webDownload.torrent.Name()); ok {
						for i, t := range available {
							if ai, _, ok := snaptype.ParseFileName(d.SnapDir(), t.Name()); ok {
								if ai.CompareTo(wi) > 0 {
									available[i] = webDownload.torrent
									break
								}
							}
						}
					}
				}
			}
			d.lock.RUnlock()

			for _, t := range available {

				torrentInfo, err := d.torrentInfo(t.Name())

				if err != nil {
					if err := d.db.Update(d.ctx, torrentInfoReset(t.Name(), t.InfoHash().Bytes(), 0)); err != nil {
						d.logger.Debug("[snapshots] Can't update torrent info", "file", t.Name(), "hash", t.InfoHash(), "err", err)
					}
				}

				fileInfo, _, ok := snaptype.ParseFileName(d.SnapDir(), t.Name())

				if !ok {
					d.logger.Debug("[snapshots] Can't parse download filename", "file", t.Name())
					failed[t.Name()] = struct{}{}
					continue
				}

				if torrentInfo != nil {
					if torrentInfo.Completed != nil {
						// is the last completed download for this file is the same as the current torrent
						// check if we can re-use the existing file rather than re-downloading it
						if bytes.Equal(t.InfoHash().Bytes(), torrentInfo.Hash) {
							// has the local file changed since we downloaded it - if it has just download it otherwise
							// do a hash check as if we already have the file - we don't need to download it again
							if fi, err := os.Stat(filepath.Join(d.SnapDir(), t.Name())); err == nil && fi.ModTime().Equal(*torrentInfo.Completed) {
								localHash, complete := localHashCompletionCheck(d.ctx, t, fileInfo, downloadComplete, &d.stats, d.lock)

								if complete {
									d.logger.Trace("[snapshots] Ignoring download request - already complete", "file", t.Name(), "hash", t.InfoHash())
									continue
								}

								failed[t.Name()] = struct{}{}
								d.logger.Debug("[snapshots] NonCanonical hash", "file", t.Name(), "got", hex.EncodeToString(localHash), "expected", t.InfoHash(), "downloaded", *torrentInfo.Completed)
								continue
							} else {
								if err := d.db.Update(d.ctx, torrentInfoReset(t.Name(), t.InfoHash().Bytes(), 0)); err != nil {
									d.logger.Debug("[snapshots] Can't reset torrent info", "file", t.Name(), "hash", t.InfoHash(), "err", err)
								}
							}
						} else {
							if err := d.db.Update(d.ctx, torrentInfoReset(t.Name(), t.InfoHash().Bytes(), 0)); err != nil {
								d.logger.Debug("[snapshots] Can't update torrent info", "file", t.Name(), "hash", t.InfoHash(), "err", err)
							}

							if _, complete := localHashCompletionCheck(d.ctx, t, fileInfo, downloadComplete, &d.stats, d.lock); complete {
								d.logger.Trace("[snapshots] Ignoring download request - already complete", "file", t.Name(), "hash", t.InfoHash())
								continue
							}
						}
					}
				} else {
					if _, ok := waiting[t.Name()]; !ok {
						if _, complete := localHashCompletionCheck(d.ctx, t, fileInfo, downloadComplete, &d.stats, d.lock); complete {
							d.logger.Trace("[snapshots] Ignoring download request - already complete", "file", t.Name(), "hash", t.InfoHash())
							continue
						}

						waiting[t.Name()] = struct{}{}
					}
				}

				switch {
				case len(t.PeerConns()) > 0:
					d.logger.Debug("[snapshots] Downloading from torrent", "file", t.Name(), "peers", len(t.PeerConns()))
					delete(waiting, t.Name())
					d.torrentDownload(t, downloadComplete, sem)
				case len(t.WebseedPeerConns()) > 0:
					if d.webDownloadClient != nil {
						var peerUrls []*url.URL

						for _, peer := range t.WebseedPeerConns() {
							if peerUrl, err := webPeerUrl(peer); err == nil {
								peerUrls = append(peerUrls, peerUrl)
							}
						}

						d.logger.Debug("[snapshots] Downloading from webseed", "file", t.Name(), "webpeers", len(t.WebseedPeerConns()))
						delete(waiting, t.Name())
						session, err := d.webDownload(peerUrls, t, nil, downloadComplete, sem)

						if err != nil {
							d.logger.Warn("Can't complete web download", "file", t.Info().Name, "err", err)

							if session == nil {
								delete(waiting, t.Name())
								d.torrentDownload(t, downloadComplete, sem)
							}

							continue
						}
					} else {
						d.logger.Debug("[snapshots] Downloading from torrent", "file", t.Name(), "peers", len(t.PeerConns()), "webpeers", len(t.WebseedPeerConns()))
						delete(waiting, t.Name())
						d.torrentDownload(t, downloadComplete, sem)
					}
				default:
					if d.webDownloadClient != nil {
						d.lock.RLock()
						webDownload, ok := d.webDownloadInfo[t.Name()]
						d.lock.RUnlock()

						if !ok {
							var mismatches []*seedHash
							var err error

							webDownload, mismatches, err = d.getWebDownloadInfo(t)

							if err != nil {
								if len(mismatches) > 0 {
									seedHashMismatches[t.InfoHash()] = append(seedHashMismatches[t.InfoHash()], mismatches...)
									logSeedHashMismatches(t.InfoHash(), t.Name(), seedHashMismatches, d.logger)
								}

								d.logger.Warn("Can't complete web download", "file", t.Info().Name, "err", err)
								continue
							}
						}

						root, _ := path.Split(webDownload.url.String())
						peerUrl, err := url.Parse(root)

						if err != nil {
							d.logger.Warn("Can't complete web download", "file", t.Info().Name, "err", err)
							continue
						}

						d.lock.Lock()
						delete(d.webDownloadInfo, t.Name())
						d.lock.Unlock()

						d.logger.Debug("[snapshots] Downloading from web", "file", t.Name(), "webpeers", len(t.WebseedPeerConns()))
						delete(waiting, t.Name())
						d.webDownload([]*url.URL{peerUrl}, t, &webDownload, downloadComplete, sem)
						continue
					}

					d.logger.Debug("[snapshots] Downloading from torrent", "file", t.Name(), "peers", len(t.PeerConns()))
					delete(waiting, t.Name())
					d.torrentDownload(t, downloadComplete, sem)
				}
			}

			d.lock.Lock()
			lastMetadatUpdate := d.stats.LastMetadataUpdate
			d.lock.Unlock()

			if lastMetadatUpdate != nil &&
				((len(available) == 0 && time.Since(*lastMetadatUpdate) > 30*time.Second) ||
					time.Since(*lastMetadatUpdate) > 5*time.Minute) {

				for _, t := range d.torrentClient.Torrents() {
					if t.Info() == nil {
						if isComplete, _, _ := d.checkComplete(t.Name()); isComplete {
							continue
						}

						d.lock.RLock()
						_, ok := d.webDownloadInfo[t.Name()]
						d.lock.RUnlock()

						if !ok {
							if _, ok := seedHashMismatches[t.InfoHash()]; ok {
								continue
							}

							info, mismatches, err := d.getWebDownloadInfo(t)

							seedHashMismatches[t.InfoHash()] = append(seedHashMismatches[t.InfoHash()], mismatches...)

							if err != nil {
								if len(mismatches) > 0 {
									logSeedHashMismatches(t.InfoHash(), t.Name(), seedHashMismatches, d.logger)
								}
								continue
							}

							d.lock.Lock()
							d.webDownloadInfo[t.Name()] = info
							d.lock.Unlock()
						}
					} else {
						d.lock.Lock()
						delete(d.webDownloadInfo, t.Name())
						d.lock.Unlock()
					}
				}
			}
		}
	}()

	logEvery := time.NewTicker(20 * time.Second)
	defer logEvery.Stop()

	statInterval := 20 * time.Second
	statEvery := time.NewTicker(statInterval)
	defer statEvery.Stop()

	var m runtime.MemStats
	justCompleted := true
	for {
		select {
		case <-d.ctx.Done():
			return d.ctx.Err()
		case <-statEvery.C:
			d.ReCalcStats(statInterval)

		case <-logEvery.C:
			if silent {
				continue
			}

			stats := d.Stats()

			dbg.ReadMemStats(&m)
			if stats.Completed {
				if justCompleted {
					justCompleted = false
					// force fsync of db. to not loose results of downloading on power-off
					_ = d.db.Update(d.ctx, func(tx kv.RwTx) error { return nil })
				}

				d.logger.Info("[snapshots] Seeding",
					"up", common.ByteCount(stats.UploadRate)+"/s",
					"peers", stats.PeersUnique,
					"conns", stats.ConnectionsTotal,
					"files", stats.FilesTotal,
					"alloc", common.ByteCount(m.Alloc), "sys", common.ByteCount(m.Sys),
				)
				continue
			}

			d.logger.Info("[snapshots] Downloading",
				"progress", fmt.Sprintf("%.2f%% %s/%s", stats.Progress, common.ByteCount(stats.BytesCompleted), common.ByteCount(stats.BytesTotal)),
				"downloading", stats.Downloading,
				"download", common.ByteCount(stats.DownloadRate)+"/s",
				"upload", common.ByteCount(stats.UploadRate)+"/s",
				"peers", stats.PeersUnique,
				"conns", stats.ConnectionsTotal,
				"files", stats.FilesTotal,
				"alloc", common.ByteCount(m.Alloc), "sys", common.ByteCount(m.Sys),
			)

			if stats.PeersUnique == 0 {
				ips := d.TorrentClient().BadPeerIPs()
				if len(ips) > 0 {
					d.logger.Info("[snapshots] Stats", "banned", ips)
				}
			}
		}
	}
}

func localHashCompletionCheck(ctx context.Context, t *torrent.Torrent, fileInfo snaptype.FileInfo, statusChan chan downloadStatus, stats *AggStats, statsLock *sync.RWMutex) ([]byte, bool) {
	localHash, err := fileHashBytes(ctx, fileInfo, stats, statsLock)

	if err == nil {
		if bytes.Equal(t.InfoHash().Bytes(), localHash) {
			statusChan <- downloadStatus{
				name:     t.Name(),
				length:   t.Length(),
				infoHash: t.InfoHash(),
				spec:     nil,
				err:      nil,
			}

			return localHash, true
		}
	}

	return localHash, false
}

func logSeedHashMismatches(torrentHash infohash.T, name string, seedHashMismatches map[infohash.T][]*seedHash, logger log.Logger) {
	var nohash []*seedHash
	var mismatch []*seedHash

	for _, entry := range seedHashMismatches[torrentHash] {
		if !entry.reported {
			if entry.hash == nil {
				nohash = append(nohash, entry)
			} else {
				mismatch = append(mismatch, entry)
			}

			entry.reported = true
		}
	}

	if len(nohash) > 0 {
		var webseeds string
		for _, entry := range nohash {
			if len(webseeds) > 0 {
				webseeds += ", "
			}

			webseeds += strings.TrimSuffix(entry.url.String(), "/")
		}

		logger.Warn("No webseed entry for torrent", "name", name, "hash", torrentHash.HexString(), "webseeds", webseeds)
	}

	if len(mismatch) > 0 {
		var webseeds string
		for _, entry := range mismatch {
			if len(webseeds) > 0 {
				webseeds += ", "
			}

			webseeds += strings.TrimSuffix(entry.url.String(), "/") + "#" + entry.hash.HexString()
		}

		logger.Warn("Webseed hash mismatch for torrent", "name", name, "hash", torrentHash.HexString(), "webseeds", webseeds)
	}
}

func (d *Downloader) checkComplete(name string) (bool, int64, *time.Time) {
	if info, err := d.torrentInfo(name); err == nil {
		if info.Completed != nil && info.Completed.Before(time.Now()) {
			if info.Length != nil {
				if fi, err := os.Stat(filepath.Join(d.SnapDir(), name)); err == nil {
					return fi.Size() == *info.Length && fi.ModTime().Equal(*info.Completed), *info.Length, info.Completed
				}
			}
		}
	}

	return false, 0, nil
}

func (d *Downloader) getWebDownloadInfo(t *torrent.Torrent) (webDownloadInfo, []*seedHash, error) {
	torrentHash := t.InfoHash()

	d.lock.RLock()
	info, ok := d.webDownloadInfo[t.Name()]
	d.lock.RUnlock()

	if ok {
		return info, nil, nil
	}

	seedHashMismatches := make([]*seedHash, 0, len(d.cfg.WebSeedUrls))

	for _, webseed := range d.cfg.WebSeedUrls {
		downloadUrl := webseed.JoinPath(t.Name())

		if headRequest, err := http.NewRequestWithContext(d.ctx, "HEAD", downloadUrl.String(), nil); err == nil {
			headResponse, err := http.DefaultClient.Do(headRequest)

			if err != nil {
				continue
			}

			headResponse.Body.Close()

			if headResponse.StatusCode == http.StatusOK {
				if meta, err := getWebpeerTorrentInfo(d.ctx, downloadUrl); err == nil {
					if bytes.Equal(torrentHash.Bytes(), meta.HashInfoBytes().Bytes()) {
						// TODO check the torrent's hash matches this hash
						return webDownloadInfo{
							url:     downloadUrl,
							length:  headResponse.ContentLength,
							torrent: t,
						}, seedHashMismatches, nil
					} else {
						hash := meta.HashInfoBytes()
						seedHashMismatches = append(seedHashMismatches, &seedHash{url: webseed, hash: &hash})
						continue
					}
				}
			}
		}

		seedHashMismatches = append(seedHashMismatches, &seedHash{url: webseed})
	}

	return webDownloadInfo{}, seedHashMismatches, fmt.Errorf("can't find download info")
}

func getWebpeerTorrentInfo(ctx context.Context, downloadUrl *url.URL) (*metainfo.MetaInfo, error) {
	torrentRequest, err := http.NewRequestWithContext(ctx, "GET", downloadUrl.String()+".torrent", nil)

	if err != nil {
		return nil, err
	}

	torrentResponse, err := http.DefaultClient.Do(torrentRequest)

	if err != nil {
		return nil, err
	}

	defer torrentResponse.Body.Close()

	if torrentResponse.StatusCode != http.StatusOK {
		return nil, fmt.Errorf("can't get webpeer torrent unexpected http response: %s", torrentResponse.Status)
	}

	return metainfo.Load(torrentResponse.Body)
}

func (d *Downloader) torrentDownload(t *torrent.Torrent, statusChan chan downloadStatus, sem *semaphore.Weighted) {

	d.lock.Lock()
	d.downloading[t.Name()] = struct{}{}
	d.lock.Unlock()

	if err := sem.Acquire(d.ctx, 1); err != nil {
		d.logger.Warn("Failed to acquire download semaphore", "err", err)
		return
	}

	d.wg.Add(1)

	go func(t *torrent.Torrent) {
		defer d.wg.Done()
		defer sem.Release(1)

		t.AllowDataDownload()

		select {
		case <-d.ctx.Done():
			return
		case <-t.GotInfo():
		}

		t.DownloadAll()

		idleCount := 0
		var lastRead int64

		for {
			select {
			case <-d.ctx.Done():
				return
			case <-t.Complete.On():
				return
			case <-time.After(10 * time.Second):
				bytesRead := t.Stats().BytesReadData

				if lastRead-bytesRead.Int64() == 0 {
					idleCount++
				} else {
					lastRead = bytesRead.Int64()
					idleCount = 0
				}

				//fallback to webDownloadClient, but only if it's enabled
				if d.webDownloadClient != nil && idleCount > 6 {
					t.DisallowDataDownload()
					return
				}
			}
		}
	}(t)
}

func (d *Downloader) webDownload(peerUrls []*url.URL, t *torrent.Torrent, i *webDownloadInfo, statusChan chan downloadStatus, sem *semaphore.Weighted) (*RCloneSession, error) {
	if d.webDownloadClient == nil {
		return nil, fmt.Errorf("webdownload client not enabled")
	}

	peerUrl, err := selectDownloadPeer(d.ctx, peerUrls, t)

	if err != nil {
		return nil, err
	}

	peerUrl = strings.TrimSuffix(peerUrl, "/")

	session, ok := d.webDownloadSessions[peerUrl]

	if !ok {
		var err error
		session, err = d.webDownloadClient.NewSession(d.ctx, d.SnapDir(), peerUrl)

		if err != nil {
			return nil, err
		}

		d.webDownloadSessions[peerUrl] = session
	}

	name := t.Name()
	mi := t.Metainfo()
	infoHash := t.InfoHash()

	var length int64

	if i != nil {
		length = i.length
	} else {
		length = t.Length()
	}

	magnet := mi.Magnet(&infoHash, &metainfo.Info{Name: name})
	spec, err := torrent.TorrentSpecFromMagnetUri(magnet.String())

	if err != nil {
		return session, fmt.Errorf("can't get torrent spec for %s from info: %w", t.Info().Name, err)
	}

	spec.ChunkSize = downloadercfg.DefaultNetworkChunkSize
	spec.DisallowDataDownload = true

	info, _, ok := snaptype.ParseFileName(d.SnapDir(), name)

	if !ok {
		return nil, fmt.Errorf("can't parse filename: %s", name)
	}

	d.lock.Lock()
	t.Drop()
	d.downloading[name] = struct{}{}
	d.lock.Unlock()

	d.wg.Add(1)

	if err := sem.Acquire(d.ctx, 1); err != nil {
		d.logger.Warn("Failed to acquire download semaphore", "err", err)
		return nil, err
	}

	go func() {
		defer d.wg.Done()
		defer sem.Release(1)

		if dir.FileExist(info.Path) {
			if err := os.Remove(info.Path); err != nil {
				d.logger.Warn("Couldn't remove previous file before download", "file", name, "path", info.Path, "err", err)
			}
		}

		if d.downloadLimit != nil {
			limit := float64(*d.downloadLimit) / float64(d.cfg.DownloadSlots)

			func() {
				d.lock.Lock()
				defer d.lock.Unlock()

				torrentLimit := d.cfg.ClientConfig.DownloadRateLimiter.Limit()
				rcloneLimit := d.webDownloadClient.GetBwLimit()

				d.cfg.ClientConfig.DownloadRateLimiter.SetLimit(torrentLimit - rate.Limit(limit))
				d.webDownloadClient.SetBwLimit(d.ctx, rcloneLimit+rate.Limit(limit))
			}()

			defer func() {
				d.lock.Lock()
				defer d.lock.Unlock()

				torrentLimit := d.cfg.ClientConfig.DownloadRateLimiter.Limit()
				rcloneLimit := d.webDownloadClient.GetBwLimit()

				d.cfg.ClientConfig.DownloadRateLimiter.SetLimit(torrentLimit + rate.Limit(limit))
				d.webDownloadClient.SetBwLimit(d.ctx, rcloneLimit-rate.Limit(limit))
			}()
		}

		err := session.Download(d.ctx, name)

		if err != nil {
			d.logger.Error("Web download failed", "file", name, "err", err)
		}

		localHash, err := fileHashBytes(d.ctx, info, &d.stats, d.lock)

		if err == nil {
			if !bytes.Equal(infoHash.Bytes(), localHash) {
				err = fmt.Errorf("hash mismatch: expected: 0x%x, got: 0x%x", infoHash.Bytes(), localHash)

				d.logger.Error("Web download failed", "file", name, "url", peerUrl, "err", err)

				if ferr := os.Remove(info.Path); ferr != nil {
					d.logger.Warn("Couldn't remove invalid file", "file", name, "path", info.Path, "err", ferr)
				}
			}
		} else {
			d.logger.Error("Web download failed", "file", name, "url", peerUrl, "err", err)
		}

		statusChan <- downloadStatus{
			name:     name,
			length:   length,
			infoHash: infoHash,
			spec:     spec,
			err:      err,
		}
	}()

	return session, nil
}

func selectDownloadPeer(ctx context.Context, peerUrls []*url.URL, t *torrent.Torrent) (string, error) {
	switch len(peerUrls) {
	case 0:
		return "", fmt.Errorf("no download peers")

	case 1:
		downloadUrl := peerUrls[0].JoinPath(t.Name())
		peerInfo, err := getWebpeerTorrentInfo(ctx, downloadUrl)

		if err == nil && bytes.Equal(peerInfo.HashInfoBytes().Bytes(), t.InfoHash().Bytes()) {
			return peerUrls[0].String(), nil
		}

	default:
		peerIndex := rand.Intn(len(peerUrls))
		peerUrl := peerUrls[peerIndex]
		downloadUrl := peerUrl.JoinPath(t.Name())
		peerInfo, err := getWebpeerTorrentInfo(ctx, downloadUrl)

		if err == nil && bytes.Equal(peerInfo.HashInfoBytes().Bytes(), t.InfoHash().Bytes()) {
			return peerUrl.String(), nil
		}

		for i := range peerUrls {
			if i == peerIndex {
				continue
			}
			peerInfo, err := getWebpeerTorrentInfo(ctx, downloadUrl)

			if err == nil && bytes.Equal(peerInfo.HashInfoBytes().Bytes(), t.InfoHash().Bytes()) {
				return peerUrl.String(), nil
			}
		}
	}

	return "", fmt.Errorf("can't find download peer")
}

func availableTorrents(ctx context.Context, pending []*torrent.Torrent, slots int) []*torrent.Torrent {
	if slots == 0 {
		select {
		case <-ctx.Done():
			return nil
		case <-time.After(10 * time.Second):
			return nil
		}
	}

	slices.SortFunc(pending, func(i, j *torrent.Torrent) int {
		in, _, _ := snaptype.ParseFileName("", i.Name())
		jn, _, _ := snaptype.ParseFileName("", j.Name())
		return in.CompareTo(jn)
	})

	var available []*torrent.Torrent

	for len(pending) > 0 && pending[0].Info() != nil {
		available = append(available, pending[0])

		if len(available) == slots {
			return available
		}

		pending = pending[1:]
	}

	if len(pending) == 0 {
		return available
	}

	cases := make([]reflect.SelectCase, 0, len(pending)+2)

	for _, t := range pending {
		cases = append(cases, reflect.SelectCase{
			Dir:  reflect.SelectRecv,
			Chan: reflect.ValueOf(t.GotInfo()),
		})
	}

	if len(cases) == 0 {
		return nil
	}

	cases = append(cases, reflect.SelectCase{
		Dir:  reflect.SelectRecv,
		Chan: reflect.ValueOf(ctx.Done()),
	},
		reflect.SelectCase{
			Dir:  reflect.SelectRecv,
			Chan: reflect.ValueOf(time.After(10 * time.Second)),
		})

	for {
		selected, _, _ := reflect.Select(cases)

		switch selected {
		case len(cases) - 2:
			return nil
		case len(cases) - 1:
			return available
		default:
			available = append(available, pending[selected])

			if len(available) == slots {
				return available
			}

			pending = append(pending[:selected], pending[selected+1:]...)
			cases = append(cases[:selected], cases[selected+1:]...)
		}
	}
}

func (d *Downloader) SnapDir() string { return d.cfg.Dirs.Snap }

func (d *Downloader) torrentInfo(name string) (*torrentInfo, error) {
	var info torrentInfo

	err := d.db.View(d.ctx, func(tx kv.Tx) (err error) {
		infoBytes, err := tx.GetOne(kv.BittorrentInfo, []byte(name))

		if err != nil {
			return err
		}

		if err = json.Unmarshal(infoBytes, &info); err != nil {
			return err
		}

		return nil
	})

	if err != nil {
		return nil, err
	}

	return &info, nil
}

func (d *Downloader) ReCalcStats(interval time.Duration) {
	d.lock.Lock()
	defer d.lock.Unlock()
	//Call this methods outside of `lock` critical section, because they have own locks with contention
	torrents := d.torrentClient.Torrents()
	connStats := d.torrentClient.ConnStats()
	peers := make(map[torrent.PeerID]struct{}, 16)

	prevStats, stats := d.stats, d.stats

	stats.Completed = true
	stats.BytesDownload = uint64(connStats.BytesReadUsefulIntendedData.Int64())
	stats.BytesUpload = uint64(connStats.BytesWrittenData.Int64())

	lastMetadataReady := stats.MetadataReady

	stats.BytesTotal, stats.BytesCompleted, stats.ConnectionsTotal, stats.MetadataReady =
		atomic.LoadUint64(&stats.DroppedTotal), atomic.LoadUint64(&stats.DroppedCompleted), 0, 0

	var zeroProgress []string
	var noMetadata []string

	isDiagEnabled := diagnostics.TypeOf(diagnostics.SnapshoFilesList{}).Enabled()
	if isDiagEnabled {
		filesList := make([]string, 0, len(torrents))
		for _, t := range torrents {
			filesList = append(filesList, t.Name())
		}
		diagnostics.Send(diagnostics.SnapshoFilesList{Files: filesList})
	}

	downloading := map[string]struct{}{}

	for file := range d.downloading {
		downloading[file] = struct{}{}
	}

	var dbInfo int
	var dbComplete int
	var tComplete int
	var torrentInfo int

	for _, t := range torrents {
		select {
		case <-t.GotInfo():
		default: // if some torrents have no metadata, we are for-sure uncomplete
			stats.Completed = false
			noMetadata = append(noMetadata, t.Name())
			continue
		}

		var torrentComplete bool
		torrentName := t.Name()

		if _, ok := downloading[torrentName]; ok {
			torrentComplete = t.Complete.Bool()
		}

		torrentInfo++
		stats.MetadataReady++

		// call methods once - to reduce internal mutex contention
		peersOfThisFile := t.PeerConns()
		weebseedPeersOfThisFile := t.WebseedPeerConns()

		tLen := t.Length()

		var bytesCompleted int64

		if torrentComplete {
			tComplete++
			bytesCompleted = t.Length()
			delete(downloading, torrentName)
		} else {
			bytesRead := t.Stats().BytesReadData
			bytesCompleted = bytesRead.Int64()
		}
		progress := float32(float64(100) * (float64(bytesCompleted) / float64(tLen)))
		stats.BytesCompleted += uint64(bytesCompleted)
		stats.BytesTotal += uint64(tLen)

		for _, peer := range peersOfThisFile {
			stats.ConnectionsTotal++
			peers[peer.PeerID] = struct{}{}
		}

		webseedRates, webseeds := getWebseedsRatesForlogs(weebseedPeersOfThisFile, torrentName, t.Complete.Bool())
		rates, peers := getPeersRatesForlogs(peersOfThisFile, torrentName)

		if !torrentComplete {
			if info, err := d.torrentInfo(torrentName); err == nil {
				updateStats := t.Info() == nil

				if updateStats {
					dbInfo++
				}

				if info.Completed != nil && info.Completed.Before(time.Now()) {
					if info.Length != nil {
						if updateStats {
							stats.MetadataReady++
							stats.BytesTotal += uint64(*info.Length)
						}

						if fi, err := os.Stat(filepath.Join(d.SnapDir(), t.Name())); err == nil {
							if torrentComplete = (fi.Size() == *info.Length); torrentComplete {
								infoRead := t.Stats().BytesReadData
								if updateStats || infoRead.Int64() == 0 {
									stats.BytesCompleted += uint64(*info.Length)
								}
								dbComplete++
								progress = float32(100)
							}
						}
					}
				}
			} else if _, ok := d.webDownloadInfo[torrentName]; ok {
				stats.MetadataReady++
			} else {
				noMetadata = append(noMetadata, torrentName)
			}

			if progress == 0 {
				zeroProgress = append(zeroProgress, torrentName)
			}
		}

		// more detailed statistic: download rate of each peer (for each file)
		if !torrentComplete && progress != 0 {
			d.logger.Log(d.verbosity, "[snapshots] progress", "file", torrentName, "progress", fmt.Sprintf("%.2f%%", progress), "peers", len(peersOfThisFile), "webseeds", len(weebseedPeersOfThisFile))
			d.logger.Log(d.verbosity, "[snapshots] webseed peers", webseedRates...)
			d.logger.Log(d.verbosity, "[snapshots] bittorrent peers", rates...)
		}

		diagnostics.Send(diagnostics.SegmentDownloadStatistics{
			Name:            torrentName,
			TotalBytes:      uint64(tLen),
			DownloadedBytes: uint64(bytesCompleted),
			Webseeds:        webseeds,
			Peers:           peers,
		})

		stats.Completed = stats.Completed && torrentComplete
	}

	var webTransfers int32

	if d.webDownloadClient != nil {
		webStats, _ := d.webDownloadClient.Stats(d.ctx)

		if webStats != nil {
			if len(webStats.Transferring) != 0 && stats.Completed {
				stats.Completed = false
			}

			for _, transfer := range webStats.Transferring {
				stats.MetadataReady++
				webTransfers++

				bytesCompleted := transfer.Bytes
				tLen := transfer.Size
				transferName := transfer.Name

				delete(downloading, transferName)

				if bytesCompleted > tLen {
					bytesCompleted = tLen
				}

				stats.BytesCompleted += bytesCompleted
				stats.BytesTotal += tLen

				stats.BytesDownload += bytesCompleted

				if transfer.Percentage == 0 {
					zeroProgress = append(zeroProgress, transferName)
				}

				var seeds []diagnostics.SegmentPeer
				var webseedRates []interface{}
				if peerUrl, err := url.Parse(transfer.Group); err == nil {
					rate := uint64(transfer.SpeedAvg)
					seeds = []diagnostics.SegmentPeer{
						{
							Url:          peerUrl.Host,
							DownloadRate: rate,
						}}

					if shortUrl, err := url.JoinPath(peerUrl.Host, peerUrl.Path); err == nil {
						webseedRates = []interface{}{strings.TrimSuffix(shortUrl, "/"), fmt.Sprintf("%s/s", common.ByteCount(rate))}
					}
				}

				// more detailed statistic: download rate of each peer (for each file)
				if transfer.Percentage != 0 {
					d.logger.Log(d.verbosity, "[snapshots] progress", "file", transferName, "progress", fmt.Sprintf("%.2f%%", float32(transfer.Percentage)), "webseeds", 1)
					d.logger.Log(d.verbosity, "[snapshots] web peers", webseedRates...)
				}

				diagnostics.Send(diagnostics.SegmentDownloadStatistics{
					Name:            transferName,
					TotalBytes:      tLen,
					DownloadedBytes: bytesCompleted,
					Webseeds:        seeds,
				})
			}
		}
	}

	if len(downloading) > 0 {
		if d.webDownloadClient != nil {
			webTransfers += int32(len(downloading))
		}

		stats.Completed = false
	}

	if !stats.Completed {
		d.logger.Debug("[snapshots] info", "len", len(torrents), "webTransfers", webTransfers, "torrent", torrentInfo, "db", dbInfo, "t-complete", tComplete, "db-complete", dbComplete, "localHashes", stats.LocalFileHashes, "localHashTime", stats.LocalFileHashTime)
	}

	if lastMetadataReady != stats.MetadataReady {
		now := time.Now()
		stats.LastMetadataUpdate = &now
	}

	if len(noMetadata) > 0 {
		amount := len(noMetadata)
		if len(noMetadata) > 5 {
			noMetadata = append(noMetadata[:5], "...")
		}
		d.logger.Info("[snapshots] no metadata yet", "files", amount, "list", strings.Join(noMetadata, ","))
	}

	if len(zeroProgress) > 0 {
		amount := len(zeroProgress)
		if len(zeroProgress) > 5 {
			zeroProgress = append(zeroProgress[:5], "...")
		}
		d.logger.Info("[snapshots] no progress yet", "files", amount, "list", strings.Join(zeroProgress, ","))
	}

	if len(d.downloading) > 0 {
		amount := len(d.downloading)

		files := make([]string, 0, len(downloading))

		for file := range d.downloading {
			files = append(files, file)
		}

		d.logger.Log(d.verbosity, "[snapshots] downloading", "files", amount, "list", strings.Join(files, ","))
	}

	if stats.BytesDownload > prevStats.BytesDownload {
		stats.DownloadRate = (stats.BytesDownload - prevStats.BytesDownload) / uint64(interval.Seconds())
	} else {
		stats.DownloadRate = prevStats.DownloadRate / 2
	}

	if stats.BytesUpload > prevStats.BytesUpload {
		stats.UploadRate = (stats.BytesUpload - prevStats.BytesUpload) / uint64(interval.Seconds())
	} else {
		stats.UploadRate = prevStats.UploadRate / 2
	}

	if stats.BytesTotal == 0 {
		stats.Progress = 0
	} else {
		stats.Progress = float32(float64(100) * (float64(stats.BytesCompleted) / float64(stats.BytesTotal)))
		if int(stats.Progress) == 100 && !stats.Completed {
			stats.Progress = 99.9
		}
	}

	stats.PeersUnique = int32(len(peers))
	stats.FilesTotal = int32(len(torrents)) + webTransfers

	d.stats = stats
}

func getWebseedsRatesForlogs(weebseedPeersOfThisFile []*torrent.Peer, fName string, finished bool) ([]interface{}, []diagnostics.SegmentPeer) {
	seeds := make([]diagnostics.SegmentPeer, 0, len(weebseedPeersOfThisFile))
	webseedRates := make([]interface{}, 0, len(weebseedPeersOfThisFile)*2)
	webseedRates = append(webseedRates, "file", fName)
	for _, peer := range weebseedPeersOfThisFile {
		if peerUrl, err := webPeerUrl(peer); err == nil {
			if shortUrl, err := url.JoinPath(peerUrl.Host, peerUrl.Path); err == nil {
				rate := uint64(peer.DownloadRate())
				if !finished {
					seed := diagnostics.SegmentPeer{
						Url:          peerUrl.Host,
						DownloadRate: rate,
					}
					seeds = append(seeds, seed)
				}
				webseedRates = append(webseedRates, strings.TrimSuffix(shortUrl, "/"), fmt.Sprintf("%s/s", common.ByteCount(rate)))
			}
		}
	}

	return webseedRates, seeds
}

func webPeerUrl(peer *torrent.Peer) (*url.URL, error) {
	root, _ := path.Split(strings.Trim(strings.TrimPrefix(peer.String(), "webseed peer for "), "\""))
	return url.Parse(root)
}

func getPeersRatesForlogs(peersOfThisFile []*torrent.PeerConn, fName string) ([]interface{}, []diagnostics.SegmentPeer) {
	peers := make([]diagnostics.SegmentPeer, 0, len(peersOfThisFile))
	rates := make([]interface{}, 0, len(peersOfThisFile)*2)
	rates = append(rates, "file", fName)

	for _, peer := range peersOfThisFile {
		dr := uint64(peer.DownloadRate())
		url := fmt.Sprintf("%v", peer.PeerClientName.Load())

		segPeer := diagnostics.SegmentPeer{
			Url:          url,
			DownloadRate: dr,
		}
		peers = append(peers, segPeer)
		rates = append(rates, peer.PeerClientName.Load(), fmt.Sprintf("%s/s", common.ByteCount(dr)))
	}

	return rates, peers
}

func (d *Downloader) VerifyData(ctx context.Context, whiteList []string, failFast bool) error {
	total := 0
	allTorrents := d.torrentClient.Torrents()
	toVerify := make([]*torrent.Torrent, 0, len(allTorrents))
	for _, t := range allTorrents {
		select {
		case <-ctx.Done():
			return ctx.Err()
		case <-t.GotInfo(): //files to verify already have .torrent on disk. means must have `Info()` already
		default: // skip other files
			continue
		}

		if !dir2.FileExist(filepath.Join(d.SnapDir(), t.Name())) {
			continue
		}

		if len(whiteList) > 0 {
			name := t.Name()
			exactOrPartialMatch := slices.ContainsFunc(whiteList, func(s string) bool {
				return name == s || strings.HasSuffix(name, s) || strings.HasPrefix(name, s)
			})
			if !exactOrPartialMatch {
				continue
			}
		}
		toVerify = append(toVerify, t)
		total += t.NumPieces()
	}
	d.logger.Info("[snapshots] Verify start")
	defer d.logger.Info("[snapshots] Verify done", "files", len(toVerify), "whiteList", whiteList)

	completedPieces, completedFiles := &atomic.Uint64{}, &atomic.Uint64{}

	{
		logEvery := time.NewTicker(20 * time.Second)
		defer logEvery.Stop()
		d.wg.Add(1)
		go func() {
			defer d.wg.Done()
			for {
				select {
				case <-ctx.Done():
					return
				case <-logEvery.C:
					d.logger.Info("[snapshots] Verify",
						"progress", fmt.Sprintf("%.2f%%", 100*float64(completedPieces.Load())/float64(total)),
						"files", fmt.Sprintf("%d/%d", completedFiles.Load(), len(toVerify)),
						"sz_gb", downloadercfg.DefaultPieceSize*completedPieces.Load()/1024/1024/1024,
					)
				}
			}
		}()
	}

	g, ctx := errgroup.WithContext(ctx)
	// torrent lib internally limiting amount of hashers per file
	// set limit here just to make load predictable, not to control Disk/CPU consumption
	g.SetLimit(runtime.GOMAXPROCS(-1) * 4)
	for _, t := range toVerify {
		t := t
		g.Go(func() error {
			defer completedFiles.Add(1)
			if failFast {
				return VerifyFileFailFast(ctx, t, d.SnapDir(), completedPieces)
			}

			err := ScheduleVerifyFile(ctx, t, completedPieces)

			if err != nil || !t.Complete.Bool() {
				if err := d.db.Update(ctx, torrentInfoReset(t.Name(), t.InfoHash().Bytes(), 0)); err != nil {
					return fmt.Errorf("verify data: %s: reset failed: %w", t.Name(), err)
				}
			}

			return err
		})
	}

	if err := g.Wait(); err != nil {
		return err
	}
	// force fsync of db. to not loose results of validation on power-off
	return d.db.Update(context.Background(), func(tx kv.RwTx) error { return nil })
}

// AddNewSeedableFile decides what we do depending on wether we have the .seg file or the .torrent file
// have .torrent no .seg => get .seg file from .torrent
// have .seg no .torrent => get .torrent from .seg
func (d *Downloader) AddNewSeedableFile(ctx context.Context, name string) error {
	ff, isStateFile, ok := snaptype.ParseFileName("", name)
	if ok {
		if isStateFile {
			if !snaptype.E3Seedable(name) {
				return nil
			}
		} else {
			if !d.cfg.SnapshotConfig.Seedable(ff) {
				return nil
			}
		}
	}

	// if we don't have the torrent file we build it if we have the .seg file
	err := BuildTorrentIfNeed(ctx, name, d.SnapDir(), d.torrentFiles)
	if err != nil {
		return fmt.Errorf("AddNewSeedableFile: %w", err)
	}
	ts, err := d.torrentFiles.LoadByName(name)
	if err != nil {
		return fmt.Errorf("AddNewSeedableFile: %w", err)
	}
	_, _, err = addTorrentFile(ctx, ts, d.torrentClient, d.db, d.webseeds)
	if err != nil {
		return fmt.Errorf("addTorrentFile: %w", err)
	}
	return nil
}

func (d *Downloader) alreadyHaveThisName(name string) bool {
	for _, t := range d.torrentClient.Torrents() {
		if t.Info() != nil {
			if t.Name() == name {
				return true
			}
		}
	}
	return false
}

func (d *Downloader) AddMagnetLink(ctx context.Context, infoHash metainfo.Hash, name string) error {
	// Paranoic Mode on: if same file changed infoHash - skip it
	// Example:
	//  - Erigon generated file X with hash H1. User upgraded Erigon. New version has preverified file X with hash H2. Must ignore H2 (don't send to Downloader)
	if d.alreadyHaveThisName(name) || !IsSnapNameAllowed(name) {
		return nil
	}

	if d.torrentFiles.newDownloadsAreProhibited() && !d.torrentFiles.Exists(name) {
		return nil
	}

	mi := &metainfo.MetaInfo{AnnounceList: Trackers}
	magnet := mi.Magnet(&infoHash, &metainfo.Info{Name: name})
	spec, err := torrent.TorrentSpecFromMagnetUri(magnet.String())

	if err != nil {
		return err
	}

	t, ok, err := addTorrentFile(ctx, spec, d.torrentClient, d.db, d.webseeds)

	if err != nil {
		return err
	}
	if !ok {
		return nil
	}
	d.wg.Add(1)
	go func(t *torrent.Torrent) {
		defer d.wg.Done()
		select {
		case <-ctx.Done():
			return
		case <-t.GotInfo():
		}

		mi := t.Metainfo()
		if err := CreateTorrentFileIfNotExists(d.SnapDir(), t.Info(), &mi, d.torrentFiles); err != nil {
			d.logger.Warn("[snapshots] create torrent file", "err", err)
			return
		}

		urls, ok := d.webseeds.ByFileName(t.Name())
		if ok {
			t.AddWebSeeds(urls)
		}
	}(t)
	//log.Debug("[downloader] downloaded both seg and torrent files", "hash", infoHash)
	return nil
}

func seedableFiles(dirs datadir.Dirs, chainName string) ([]string, error) {
	files, err := seedableSegmentFiles(dirs.Snap, chainName)
	if err != nil {
		return nil, fmt.Errorf("seedableSegmentFiles: %w", err)
	}
	l1, err := seedableStateFilesBySubDir(dirs.Snap, "idx")
	if err != nil {
		return nil, err
	}
	l2, err := seedableStateFilesBySubDir(dirs.Snap, "history")
	if err != nil {
		return nil, err
	}
	l3, err := seedableStateFilesBySubDir(dirs.Snap, "domain")
	if err != nil {
		return nil, err
	}
	files = append(append(append(files, l1...), l2...), l3...)
	return files, nil
}

const ParallelVerifyFiles = 4 // keep it small, to allow big `PieceHashersPerTorrent`. More `PieceHashersPerTorrent` - faster handling of big files.

func (d *Downloader) addTorrentFilesFromDisk(quiet bool) error {
	logEvery := time.NewTicker(20 * time.Second)
	defer logEvery.Stop()

	eg, ctx := errgroup.WithContext(d.ctx)
	eg.SetLimit(ParallelVerifyFiles)

	files, err := AllTorrentSpecs(d.cfg.Dirs, d.torrentFiles)
	if err != nil {
		return err
	}

	// reduce mutex contention inside torrentClient - by enabling in/out peers connection after addig all files
	for _, ts := range files {
		ts.Trackers = nil
		ts.DisallowDataDownload = true
	}
	defer func() {
		tl := d.torrentClient.Torrents()
		for _, t := range tl {
			t.AllowDataUpload()
			t.AddTrackers(Trackers)
		}
	}()

	for i, ts := range files {
		d.lock.RLock()
		_, downloading := d.downloading[ts.DisplayName]
		d.lock.RUnlock()

		if downloading {
			continue
		}

		// this check is performed here becuase t.MergeSpec in addTorrentFile will do a file
		// update in place when it opens its MemMap.  This is non destructive for the data
		// but casues an update to the file which changes its size to the torrent length which
		// invalidated the file length check
		if info, err := d.torrentInfo(ts.DisplayName); err == nil {
			if info.Completed != nil {
				fi, serr := os.Stat(filepath.Join(d.SnapDir(), info.Name))
				if serr != nil || fi.Size() != *info.Length || !fi.ModTime().Equal(*info.Completed) {
					if err := d.db.Update(d.ctx, torrentInfoReset(info.Name, info.Hash, *info.Length)); err != nil {
						if serr != nil {
							log.Error("[snapshots] Failed to reset db entry after stat error", "file", info.Name, "err", err, "stat-err", serr)
						} else {
							log.Error("[snapshots] Failed to reset db entry after stat mismatch", "file", info.Name, "err", err)
						}
					}
				}
			}
		}

		if whitelisted, ok := d.webseeds.torrentsWhitelist.Get(ts.DisplayName); ok {
			if ts.InfoHash.HexString() != whitelisted.Hash {
				continue
			}
		}

		ts := ts
		i := i
		eg.Go(func() error {
			_, _, err := addTorrentFile(ctx, ts, d.torrentClient, d.db, d.webseeds)
			if err != nil {
				return err
			}
			select {
			case <-logEvery.C:
				if !quiet {
					log.Info("[snapshots] Adding .torrent files", "progress", fmt.Sprintf("%d/%d", i, len(files)))
				}
			default:
			}
			return nil
		})
	}
	return eg.Wait()
}
func (d *Downloader) BuildTorrentFilesIfNeed(ctx context.Context, chain string, ignore snapcfg.Preverified) error {
	return BuildTorrentFilesIfNeed(ctx, d.cfg.Dirs, d.torrentFiles, chain, ignore)
}
func (d *Downloader) Stats() AggStats {
	d.lock.RLock()
	defer d.lock.RUnlock()
	return d.stats
}

func (d *Downloader) Close() {
	d.logger.Debug("[snapshots] stopping downloader")
	d.stopMainLoop()
	d.wg.Wait()
	d.logger.Debug("[snapshots] closing torrents")
	d.torrentClient.Close()
	if err := d.folder.Close(); err != nil {
		d.logger.Warn("[snapshots] folder.close", "err", err)
	}
	if err := d.pieceCompletionDB.Close(); err != nil {
		d.logger.Warn("[snapshots] pieceCompletionDB.close", "err", err)
	}
	d.logger.Debug("[snapshots] closing db")
	d.db.Close()
	d.logger.Debug("[snapshots] downloader stopped")
}

func (d *Downloader) PeerID() []byte {
	peerID := d.torrentClient.PeerID()
	return peerID[:]
}

func (d *Downloader) StopSeeding(hash metainfo.Hash) error {
	t, ok := d.torrentClient.Torrent(hash)
	if !ok {
		return nil
	}
	ch := t.Closed()
	t.Drop()
	<-ch
	return nil
}

func (d *Downloader) TorrentClient() *torrent.Client { return d.torrentClient }

func openClient(ctx context.Context, dbDir, snapDir string, cfg *torrent.ClientConfig) (db kv.RwDB, c storage.PieceCompletion, m storage.ClientImplCloser, torrentClient *torrent.Client, err error) {
	db, err = mdbx.NewMDBX(log.New()).
		Label(kv.DownloaderDB).
		WithTableCfg(func(defaultBuckets kv.TableCfg) kv.TableCfg { return kv.DownloaderTablesCfg }).
		GrowthStep(16 * datasize.MB).
		MapSize(16 * datasize.GB).
		PageSize(uint64(4 * datasize.KB)).
		//WriteMap().
		//LifoReclaim().
		RoTxsLimiter(semaphore.NewWeighted(9_000)).
		Path(dbDir).
		Open(ctx)
	if err != nil {
		return nil, nil, nil, nil, fmt.Errorf("torrentcfg.openClient: %w", err)
	}
	c, err = NewMdbxPieceCompletion(db)
	if err != nil {
		return nil, nil, nil, nil, fmt.Errorf("torrentcfg.NewMdbxPieceCompletion: %w", err)
	}
	m = storage.NewMMapWithCompletion(snapDir, c)
	cfg.DefaultStorage = m

	torrentClient, err = torrent.NewClient(cfg)
	if err != nil {
		return nil, nil, nil, nil, fmt.Errorf("torrent.NewClient: %w", err)
	}

	return db, c, m, torrentClient, nil
}<|MERGE_RESOLUTION|>--- conflicted
+++ resolved
@@ -231,24 +231,6 @@
 		}
 	}
 
-<<<<<<< HEAD
-	// CornerCase: no peers -> no anoncments to trackers -> no magnetlink resolution (but magnetlink has filename)
-	// means we can start adding weebseeds without waiting for `<-t.GotInfo()`
-	d.wg.Add(1)
-
-	go func() {
-		defer d.wg.Done()
-		if !discover {
-			return
-		}
-		d.webseeds.Discover(d.ctx, d.cfg.WebSeedUrls, d.cfg.WebSeedFiles, d.cfg.Dirs.Snap)
-		// webseeds.Discover may create new .torrent files on disk
-		if err := d.addTorrentFilesFromDisk(true); err != nil && !errors.Is(err, context.Canceled) {
-			d.logger.Warn("[snapshots] addTorrentFilesFromDisk", "err", err)
-		}
-	}()
-=======
->>>>>>> 088fd8ef
 	return d, nil
 }
 
