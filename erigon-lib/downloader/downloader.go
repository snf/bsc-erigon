/*
   Copyright 2021 Erigon contributors

   Licensed under the Apache License, Version 2.0 (the "License");
   you may not use this file except in compliance with the License.
   You may obtain a copy of the License at

       http://www.apache.org/licenses/LICENSE-2.0

   Unless required by applicable law or agreed to in writing, software
   distributed under the License is distributed on an "AS IS" BASIS,
   WITHOUT WARRANTIES OR CONDITIONS OF ANY KIND, either express or implied.
   See the License for the specific language governing permissions and
   limitations under the License.
*/

package downloader

import (
	"bufio"
	"bytes"
	"context"
	"encoding/hex"
	"encoding/json"
	"errors"
	"fmt"
	"math"
	"math/rand"
	"net/http"
	"net/url"
	"os"
	"path"
	"path/filepath"
	"reflect"
	"runtime"
	"slices"
	"sort"
	"strconv"
	"strings"
	"sync"
	"sync/atomic"
	"time"

	"github.com/anacrolix/torrent"
	"github.com/anacrolix/torrent/metainfo"
	"github.com/anacrolix/torrent/storage"
	"github.com/anacrolix/torrent/types/infohash"
	"github.com/c2h5oh/datasize"
	"github.com/ledgerwatch/log/v3"
	"github.com/tidwall/btree"
	"golang.org/x/sync/errgroup"
	"golang.org/x/sync/semaphore"
	"golang.org/x/time/rate"

	"github.com/ledgerwatch/erigon-lib/chain/snapcfg"
	"github.com/ledgerwatch/erigon-lib/common"
	"github.com/ledgerwatch/erigon-lib/common/datadir"
	"github.com/ledgerwatch/erigon-lib/common/dbg"
	"github.com/ledgerwatch/erigon-lib/common/dir"
	"github.com/ledgerwatch/erigon-lib/diagnostics"
	"github.com/ledgerwatch/erigon-lib/downloader/downloadercfg"
	"github.com/ledgerwatch/erigon-lib/downloader/snaptype"
	"github.com/ledgerwatch/erigon-lib/kv"
	"github.com/ledgerwatch/erigon-lib/kv/mdbx"
)

// Downloader - component which downloading historical files. Can use BitTorrent, or other protocols
type Downloader struct {
	db                  kv.RwDB
	pieceCompletionDB   storage.PieceCompletion
	torrentClient       *torrent.Client
	webDownloadClient   *RCloneClient
	webDownloadSessions map[string]*RCloneSession

	cfg *downloadercfg.Cfg

	lock  *sync.RWMutex
	stats AggStats

	folder storage.ClientImplCloser

	ctx          context.Context
	stopMainLoop context.CancelFunc
	wg           sync.WaitGroup

	webseeds         *WebSeeds
	webseedsDiscover bool

	logger    log.Logger
	verbosity log.Lvl

	torrentFS       *AtomicTorrentFS
	snapshotLock    *snapshotLock
	webDownloadInfo map[string]webDownloadInfo
	downloading     map[string]struct{}
	downloadLimit   *rate.Limit
}

type webDownloadInfo struct {
	url     *url.URL
	length  int64
	md5     string
	torrent *torrent.Torrent
}

type downloadProgress struct {
	time     time.Time
	progress float32
}

type AggStats struct {
	MetadataReady, FilesTotal int32
	LastMetadataUpdate        *time.Time
	PeersUnique               int32
	ConnectionsTotal          uint64
	Downloading               int32

	Completed bool
	Progress  float32

	BytesCompleted, BytesTotal     uint64
	DroppedCompleted, DroppedTotal uint64

	BytesDownload, BytesUpload uint64
	UploadRate, DownloadRate   uint64
	LocalFileHashes            int
	LocalFileHashTime          time.Duration

	WebseedTripCount     *atomic.Int64
	WebseedDiscardCount  *atomic.Int64
	WebseedServerFails   *atomic.Int64
	WebseedBytesDownload *atomic.Int64

	lastTorrentStatus time.Time
	downloadProgress  map[string]downloadProgress
}

type requestHandler struct {
	http.Transport
	downloader *Downloader
}

var cloudflareHeaders = http.Header{
	"lsjdjwcush6jbnjj3jnjscoscisoc5s": []string{"I%OSJDNFKE783DDHHJD873EFSIVNI7384R78SSJBJBCCJBC32JABBJCBJK45"},
}

func insertCloudflareHeaders(req *http.Request) {
	for key, value := range cloudflareHeaders {
		req.Header[key] = value
	}
}

// retryBackoff performs exponential backoff based on the attempt number and limited
// by the provided minimum and maximum durations.
//
// It also tries to parse Retry-After response header when a http.StatusTooManyRequests
// (HTTP Code 429) is found in the resp parameter. Hence it will return the number of
// seconds the server states it may be ready to process more requests from this client.
func calcBackoff(min, max time.Duration, attemptNum int, resp *http.Response) time.Duration {
	if resp != nil {
		if resp.StatusCode == http.StatusTooManyRequests || resp.StatusCode == http.StatusServiceUnavailable {
			if s, ok := resp.Header["Retry-After"]; ok {
				if sleep, err := strconv.ParseInt(s[0], 10, 64); err == nil {
					return time.Second * time.Duration(sleep)
				}
			}
		}
	}

	mult := math.Pow(2, float64(attemptNum)) * float64(min)
	sleep := time.Duration(mult)
	if float64(sleep) != mult || sleep > max {
		sleep = max
	}

	return sleep
}

func (r *requestHandler) RoundTrip(req *http.Request) (resp *http.Response, err error) {
	defer func() {
		if r := recover(); r != nil {
			if resp != nil && resp.Body != nil {
				resp.Body.Close()
				resp.Body = nil
			}

			err = fmt.Errorf("http client panic: %s", r)
		}
	}()

	insertCloudflareHeaders(req)

	resp, err = r.Transport.RoundTrip(req)

	attempts := 1
	retry := true

	const minDelay = 500 * time.Millisecond
	const maxDelay = 5 * time.Second
	const maxAttempts = 10

	for err == nil && retry {
		r.downloader.stats.WebseedTripCount.Add(1)

		switch resp.StatusCode {
		case http.StatusOK:
			if len(req.Header.Get("Range")) > 0 {
				// the torrent lib is expecting http.StatusPartialContent so it will discard this
				// if this count is higher than 0, its likely there is a server side config issue
				// as it implies that the server is not handling range requests correctly and is just
				// returning the whole file - which the torrent lib can't handle
				//
				// TODO: We could count the bytes - probably need to take this from the req though
				// as its not clear the amount of the content which will be read.  This needs
				// further investigation - if required.
				r.downloader.stats.WebseedDiscardCount.Add(1)
			}

			r.downloader.stats.WebseedBytesDownload.Add(resp.ContentLength)
			retry = false

		// the first two statuses here have been observed from cloudflare
		// during testing.  The remainder are generally understood to be
		// retriable http responses, calcBackoff will use the Retry-After
		// header if its availible
		case http.StatusInternalServerError, http.StatusBadGateway,
			http.StatusRequestTimeout, http.StatusTooEarly,
			http.StatusTooManyRequests, http.StatusServiceUnavailable,
			http.StatusGatewayTimeout:

			r.downloader.stats.WebseedServerFails.Add(1)

			if resp.Body != nil {
				resp.Body.Close()
				resp.Body = nil
			}

			attempts++
			delayTimer := time.NewTimer(calcBackoff(minDelay, maxDelay, attempts, resp))

			select {
			case <-delayTimer.C:
				// Note this assumes the req.Body is nil
				resp, err = r.Transport.RoundTrip(req)
				r.downloader.stats.WebseedTripCount.Add(1)

			case <-req.Context().Done():
				err = req.Context().Err()
			}
			retry = attempts < maxAttempts

		default:
			r.downloader.stats.WebseedBytesDownload.Add(resp.ContentLength)
			retry = false
		}
	}

	return resp, err
}

func New(ctx context.Context, cfg *downloadercfg.Cfg, logger log.Logger, verbosity log.Lvl, discover bool) (*Downloader, error) {
	requestHandler := &requestHandler{
		Transport: http.Transport{
			Proxy:       cfg.ClientConfig.HTTPProxy,
			DialContext: cfg.ClientConfig.HTTPDialContext,
			// I think this value was observed from some webseeds. It seems reasonable to extend it
			// to other uses of HTTP from the client.
			MaxConnsPerHost: 10,
		}}

	cfg.ClientConfig.WebTransport = requestHandler

	db, c, m, torrentClient, err := openClient(ctx, cfg.Dirs.Downloader, cfg.Dirs.Snap, cfg.ClientConfig)
	if err != nil {
		return nil, fmt.Errorf("openClient: %w", err)
	}

	peerID, err := readPeerID(db)
	if err != nil {
		return nil, fmt.Errorf("get peer id: %w", err)
	}
	cfg.ClientConfig.PeerID = string(peerID)
	if len(peerID) == 0 {
		if err = savePeerID(db, torrentClient.PeerID()); err != nil {
			return nil, fmt.Errorf("save peer id: %w", err)
		}
	}

	mutex := &sync.RWMutex{}
	stats := AggStats{
		WebseedTripCount:     &atomic.Int64{},
		WebseedBytesDownload: &atomic.Int64{},
		WebseedDiscardCount:  &atomic.Int64{},
		WebseedServerFails:   &atomic.Int64{},
		downloadProgress:     map[string]downloadProgress{},
	}

	lock, err := getSnapshotLock(ctx, cfg, db, &stats, mutex, logger)
	if err != nil {
		return nil, fmt.Errorf("can't initialize snapshot lock: %w", err)
	}

	d := &Downloader{
		cfg:                 cfg,
		db:                  db,
		pieceCompletionDB:   c,
		folder:              m,
		torrentClient:       torrentClient,
		lock:                mutex,
		stats:               stats,
		webseeds:            NewWebSeeds(cfg.WebSeedUrls, verbosity, logger),
		logger:              logger,
		verbosity:           verbosity,
		torrentFS:           &AtomicTorrentFS{dir: cfg.Dirs.Snap},
		snapshotLock:        lock,
		webDownloadInfo:     map[string]webDownloadInfo{},
		webDownloadSessions: map[string]*RCloneSession{},
		downloading:         map[string]struct{}{},
		webseedsDiscover:    discover,
	}
	d.webseeds.SetTorrent(d.torrentFS, lock.Downloads, cfg.DownloadTorrentFilesFromWebseed)

	requestHandler.downloader = d

	if cfg.ClientConfig.DownloadRateLimiter != nil {
		downloadLimit := cfg.ClientConfig.DownloadRateLimiter.Limit()
		d.downloadLimit = &downloadLimit
	}

	d.ctx, d.stopMainLoop = context.WithCancel(ctx)

	if cfg.AddTorrentsFromDisk {
		var downloadMismatches []string

		for _, download := range lock.Downloads {
			if info, err := d.torrentInfo(download.Name); err == nil {
				if info.Completed != nil {
					if hash := hex.EncodeToString(info.Hash); download.Hash != hash {
						fileInfo, _, ok := snaptype.ParseFileName(d.SnapDir(), download.Name)

						if !ok {
							d.logger.Debug("[snapshots] Can't parse download filename", "file", download.Name)
							continue
						}

						// this is lazy as it can be expensive for large files
						fileHashBytes, err := fileHashBytes(d.ctx, fileInfo, &d.stats, d.lock)

						if errors.Is(err, os.ErrNotExist) {
							hashBytes, _ := hex.DecodeString(download.Hash)
							if err := d.db.Update(d.ctx, torrentInfoReset(download.Name, hashBytes, 0)); err != nil {
								d.logger.Debug("[snapshots] Can't update torrent info", "file", download.Name, "hash", download.Hash, "err", err)
							}
							continue
						}

						fileHash := hex.EncodeToString(fileHashBytes)

						if fileHash != download.Hash && fileHash != hash {
							d.logger.Error("[snapshots] download db mismatch", "file", download.Name, "lock", download.Hash, "db", hash, "disk", fileHash, "downloaded", *info.Completed)
							downloadMismatches = append(downloadMismatches, download.Name)
						} else {
							d.logger.Warn("[snapshots] lock hash does not match completed download", "file", download.Name, "lock", hash, "download", download.Hash, "downloaded", *info.Completed)
						}
					}
				}
			}
		}

		if len(downloadMismatches) > 0 {
			return nil, fmt.Errorf("downloaded files have mismatched hashes: %s", strings.Join(downloadMismatches, ","))
		}

		//TODO: why do we need it if we have `addTorrentFilesFromDisk`? what if they are conflict?
		//TODO: why it's before `BuildTorrentFilesIfNeed`? what if they are conflict?
		//TODO: even if hash is saved in "snapshots-lock.json" - it still must preserve `prohibit_new_downloads.lock` and don't download new files ("user restart" must be fast, "erigon3 has .kv files which never-ending merge and delete small files")
		//for _, it := range lock.Downloads {
		//	if err := d.AddMagnetLink(ctx, snaptype.Hex2InfoHash(it.Hash), it.Name); err != nil {
		//		return nil, err
		//	}
		//}

		if err := d.BuildTorrentFilesIfNeed(d.ctx, lock.Chain, lock.Downloads); err != nil {
			return nil, err
		}

		if err := d.addTorrentFilesFromDisk(false); err != nil {
			return nil, err
		}
	}

	return d, nil
}

const SnapshotsLockFileName = "snapshot-lock.json"

type snapshotLock struct {
	Chain     string              `json:"chain"`
	Downloads snapcfg.Preverified `json:"downloads"`
}

func getSnapshotLock(ctx context.Context, cfg *downloadercfg.Cfg, db kv.RoDB, stats *AggStats, statsLock *sync.RWMutex, logger log.Logger) (*snapshotLock, error) {
	//TODO: snapshots-lock.json must be created after 1-st download done
	//TODO: snapshots-lock.json is not compatible with E3 .kv files - because they are not immutable (merging to infinity)
	return initSnapshotLock(ctx, cfg, db, stats, statsLock, logger)
	/*
		if !cfg.SnapshotLock {
			return initSnapshotLock(ctx, cfg, db, logger)
		}

		snapDir := cfg.Dirs.Snap

		lockPath := filepath.Join(snapDir, SnapshotsLockFileName)

		file, err := os.Open(lockPath)
		if err != nil {
			if !errors.Is(err, os.ErrNotExist) {
				return nil, err
			}
		}

		var data []byte

		if file != nil {
			defer file.Close()

			data, err = io.ReadAll(file)

			if err != nil {
				return nil, err
			}
		}

		if file == nil || len(data) == 0 {
			f, err := os.Create(lockPath)
			if err != nil {
				return nil, err
			}
			defer f.Close()

			lock, err := initSnapshotLock(ctx, cfg, db, logger)

			if err != nil {
				return nil, err
			}

			data, err := json.Marshal(lock)

			if err != nil {
				return nil, err
			}

			_, err = f.Write(data)

			if err != nil {
				return nil, err
			}

			if err := f.Sync(); err != nil {
				return nil, err
			}

			return lock, nil
		}

		var lock snapshotLock

		if err = json.Unmarshal(data, &lock); err != nil {
			return nil, err
		}

		if lock.Chain != cfg.ChainName {
			return nil, fmt.Errorf("unexpected chain name:%q expecting: %q", lock.Chain, cfg.ChainName)
		}

		prevHashes := map[string]string{}
		prevNames := map[string]string{}

		for _, current := range lock.Downloads {
			if prev, ok := prevHashes[current.Hash]; ok {
				if prev != current.Name {
					return nil, fmt.Errorf("invalid snapshot_lock: %s duplicated at: %s and %s", current.Hash, current.Name, prev)
				}
			}

			if prev, ok := prevNames[current.Name]; ok {
				if prev != current.Hash {
					return nil, fmt.Errorf("invalid snapshot_lock: %s duplicated at: %s and %s", current.Name, current.Hash, prev)
				}
			}

			prevHashes[current.Name] = current.Hash
			prevNames[current.Hash] = current.Name
		}
		return &lock, nil
	*/
}

func initSnapshotLock(ctx context.Context, cfg *downloadercfg.Cfg, db kv.RoDB, stats *AggStats, statsLock *sync.RWMutex, logger log.Logger) (*snapshotLock, error) {
	lock := &snapshotLock{
		Chain: cfg.ChainName,
	}

	files, err := SeedableFiles(cfg.Dirs, cfg.ChainName)
	if err != nil {
		return nil, err
	}

	snapCfg := cfg.SnapshotConfig

	if snapCfg == nil {
		snapCfg = snapcfg.KnownCfg(cfg.ChainName)
	}

	//if len(files) == 0 {
	lock.Downloads = snapCfg.Preverified
	//}

	// if files exist on disk we assume that the lock file has been removed
	// or was never present so compare them against the known config to
	// recreate the lock file
	//
	// if the file is above the ExpectBlocks in the snapCfg we ignore it
	// if the file is the same version of the known file we:
	//   check if its mid upload
	//     - in which case we compare the hash in the db to the known hash
	//       - if they are different we delete the local file and include the
	//         know file in the hash which will force a re-upload
	//   otherwise
	//      - if the file has a different hash to the known file we include
	//        the files hash in the upload to preserve the local copy
	// if the file is a different version - we see if the version for the
	// file is available in know config - and if so we follow the procedure
	// above, but we use the matching version from the known config.  If there
	// is no matching version just use the one discovered for the file

	versionedCfg := map[snaptype.Version]*snapcfg.Cfg{}
	versionedCfgLock := sync.Mutex{}

	snapDir := cfg.Dirs.Snap

	var downloadMap btree.Map[string, snapcfg.PreverifiedItem]
	var downloadsMutex sync.Mutex

	g, ctx := errgroup.WithContext(ctx)
	g.SetLimit(runtime.GOMAXPROCS(-1) * 4)
	var i atomic.Int32

	logEvery := time.NewTicker(20 * time.Second)
	defer logEvery.Stop()

	for _, file := range files {
		file := file

		g.Go(func() error {
			i.Add(1)

			fileInfo, isStateFile, ok := snaptype.ParseFileName(snapDir, file)

			if !ok {
				return nil
			}

			if isStateFile {
				if preverified, ok := snapCfg.Preverified.Get(file); ok {
					downloadsMutex.Lock()
					defer downloadsMutex.Unlock()
					downloadMap.Set(file, preverified)
				}
				return nil //TODO: we don't create
			}

			if fileInfo.From > snapCfg.ExpectBlocks {
				return nil
			}

			if preverified, ok := snapCfg.Preverified.Get(fileInfo.Name()); ok {
				hashBytes, err := localHashBytes(ctx, fileInfo, db, stats, statsLock)

				if err != nil {
					return fmt.Errorf("localHashBytes: %w", err)
				}

				downloadsMutex.Lock()
				defer downloadsMutex.Unlock()

				if hash := hex.EncodeToString(hashBytes); preverified.Hash == hash {
					downloadMap.Set(fileInfo.Name(), preverified)
				} else {
					logger.Debug("[downloader] local file hash does not match known", "file", fileInfo.Name(), "local", hash, "known", preverified.Hash)
					// TODO: check if it has an index - if not use the known hash and delete the file
					downloadMap.Set(fileInfo.Name(), snapcfg.PreverifiedItem{Name: fileInfo.Name(), Hash: hash})
				}
			} else {
				versioned := func() *snapcfg.Cfg {
					versionedCfgLock.Lock()
					defer versionedCfgLock.Unlock()

					versioned, ok := versionedCfg[fileInfo.Version]

					if !ok {
						versioned = snapcfg.VersionedCfg(cfg.ChainName, fileInfo.Version, fileInfo.Version)
						versionedCfg[fileInfo.Version] = versioned
					}

					return versioned
				}()

				hashBytes, err := localHashBytes(ctx, fileInfo, db, stats, statsLock)

				if err != nil {
					return fmt.Errorf("localHashBytes: %w", err)
				}

				downloadsMutex.Lock()
				defer downloadsMutex.Unlock()

				if preverified, ok := versioned.Preverified.Get(fileInfo.Name()); ok {
					if hash := hex.EncodeToString(hashBytes); preverified.Hash == hash {
						downloadMap.Set(preverified.Name, preverified)
					} else {
						logger.Debug("[downloader] local file hash does not match known", "file", fileInfo.Name(), "local", hash, "known", preverified.Hash)
						// TODO: check if it has an index - if not use the known hash and delete the file
						downloadMap.Set(fileInfo.Name(), snapcfg.PreverifiedItem{Name: fileInfo.Name(), Hash: hash})
					}
				} else {
					versioned := func() *snapcfg.Cfg {
						versionedCfgLock.Lock()
						defer versionedCfgLock.Unlock()

						versioned, ok := versionedCfg[fileInfo.Version]

						if !ok {
							versioned = snapcfg.VersionedCfg(cfg.ChainName, fileInfo.Version, fileInfo.Version)
							versionedCfg[fileInfo.Version] = versioned
						}

						return versioned
					}()

					hashBytes, err := localHashBytes(ctx, fileInfo, db, stats, statsLock)

					if err != nil {
						return err
					}

					if preverified, ok := versioned.Preverified.Get(fileInfo.Name()); ok {
						if hash := hex.EncodeToString(hashBytes); preverified.Hash == hash {
							downloadMap.Set(preverified.Name, preverified)
						} else {
							logger.Debug("[downloader] local file hash does not match known", "file", fileInfo.Name(), "local", hash, "known", preverified.Hash)
							// TODO: check if it has an index - if not use the known hash and delete the file
							downloadMap.Set(fileInfo.Name(), snapcfg.PreverifiedItem{Name: fileInfo.Name(), Hash: hash})
						}
					} else {
						downloadMap.Set(fileInfo.Name(), snapcfg.PreverifiedItem{Name: fileInfo.Name(), Hash: hex.EncodeToString(hashBytes)})
					}
				}
			}

			return nil
		})
	}

	func() {
		for int(i.Load()) < len(files) {
			select {
			case <-ctx.Done():
				return // g.Wait() will return right error
			case <-logEvery.C:
				if int(i.Load()) == len(files) {
					return
				}
				log.Info("[snapshots] Initiating snapshot-lock", "progress", fmt.Sprintf("%d/%d", i.Load(), len(files)))
			}
		}
	}()

	if err := g.Wait(); err != nil {
		return nil, err
	}

	var missingItems []snapcfg.PreverifiedItem
	var downloads snapcfg.Preverified

	downloadMap.Scan(func(key string, value snapcfg.PreverifiedItem) bool {
		downloads = append(downloads, value)
		return true
	})

	for _, item := range snapCfg.Preverified {
		_, _, ok := snaptype.ParseFileName(snapDir, item.Name)
		if !ok {
			continue
		}

		if !downloads.Contains(item.Name, true) {
			missingItems = append(missingItems, item)
		}
	}

	lock.Downloads = snapcfg.Merge(downloads, missingItems)
	return lock, nil
}

func localHashBytes(ctx context.Context, fileInfo snaptype.FileInfo, db kv.RoDB, stats *AggStats, statsLock *sync.RWMutex) ([]byte, error) {
	var hashBytes []byte

	if db != nil {
		err := db.View(ctx, func(tx kv.Tx) (err error) {
			infoBytes, err := tx.GetOne(kv.BittorrentInfo, []byte(fileInfo.Name()))

			if err != nil {
				return err
			}

			if len(infoBytes) == 20 {
				hashBytes = infoBytes
				return nil
			}

			var info torrentInfo

			if err = json.Unmarshal(infoBytes, &info); err == nil {
				hashBytes = info.Hash
			}

			return nil
		})

		if err != nil {
			return nil, err
		}
	}

	if len(hashBytes) != 0 {
		return hashBytes, nil
	}

	meta, err := metainfo.LoadFromFile(fileInfo.Path + ".torrent")

	if err == nil {
		if spec, err := torrent.TorrentSpecFromMetaInfoErr(meta); err == nil {
			return spec.InfoHash.Bytes(), nil
		}
	}

	return fileHashBytes(ctx, fileInfo, stats, statsLock)
}

func fileHashBytes(ctx context.Context, fileInfo snaptype.FileInfo, stats *AggStats, statsLock *sync.RWMutex) ([]byte, error) {

	if !dir.FileExist(fileInfo.Path) {
		return nil, os.ErrNotExist
	}

	defer func(t time.Time) {
		statsLock.Lock()
		defer statsLock.Unlock()
		stats.LocalFileHashes++
		stats.LocalFileHashTime += time.Since(t)
	}(time.Now())

	info := &metainfo.Info{PieceLength: downloadercfg.DefaultPieceSize, Name: fileInfo.Name()}

	if err := info.BuildFromFilePath(fileInfo.Path); err != nil {
		return nil, fmt.Errorf("can't get local hash for %s: %w", fileInfo.Name(), err)
	}

	meta, err := CreateMetaInfo(info, nil)

	if err != nil {
		return nil, fmt.Errorf("can't get local hash for %s: %w", fileInfo.Name(), err)
	}

	spec, err := torrent.TorrentSpecFromMetaInfoErr(meta)

	if err != nil {
		return nil, fmt.Errorf("can't get local hash for %s: %w", fileInfo.Name(), err)
	}

	return spec.InfoHash.Bytes(), nil
}

func (d *Downloader) MainLoopInBackground(silent bool) {
	d.wg.Add(1)
	go func() {
		defer d.wg.Done()
		if err := d.mainLoop(silent); err != nil {
			if !errors.Is(err, context.Canceled) {
				d.logger.Warn("[snapshots]", "err", err)
			}
		}
	}()
}

type downloadStatus struct {
	name     string
	length   int64
	infoHash infohash.T
	spec     *torrent.TorrentSpec
	err      error
}

type seedHash struct {
	url      *url.URL
	hash     *infohash.T
	reported bool
}

func (d *Downloader) mainLoop(silent bool) error {
	if d.webseedsDiscover {
		// CornerCase: no peers -> no anoncments to trackers -> no magnetlink resolution (but magnetlink has filename)
		// means we can start adding weebseeds without waiting for `<-t.GotInfo()`
		d.wg.Add(1)
		go func() {
			defer d.wg.Done()
			// webseeds.Discover may create new .torrent files on disk
			d.webseeds.Discover(d.ctx, d.cfg.WebSeedFiles, d.cfg.Dirs.Snap)
			// apply webseeds to existing torrents
			if err := d.addTorrentFilesFromDisk(true); err != nil && !errors.Is(err, context.Canceled) {
				d.logger.Warn("[snapshots] addTorrentFilesFromDisk", "err", err)
			}

			d.lock.Lock()
			defer d.lock.Unlock()

			for _, t := range d.torrentClient.Torrents() {
				if urls, ok := d.webseeds.ByFileName(t.Name()); ok {
					t.AddWebSeeds(urls)
				}
			}
		}()
	}

	var sem = semaphore.NewWeighted(int64(d.cfg.DownloadSlots))

	//TODO: feature is not ready yet
	//d.webDownloadClient, _ = NewRCloneClient(d.logger)
	d.webDownloadClient = nil

	d.wg.Add(1)
	go func() {
		defer d.wg.Done()

		complete := map[string]struct{}{}
		checking := map[string]struct{}{}
		failed := map[string]struct{}{}
		waiting := map[string]struct{}{}

		downloadComplete := make(chan downloadStatus, 100)
		seedHashMismatches := map[infohash.T][]*seedHash{}

		// set limit here to make load predictable, not to control Disk/CPU consumption
		// will impact start times depending on the amount of non complete files - should
		// be low unless the download db is deleted - in which case all files may be checked
		checkGroup, _ := errgroup.WithContext(d.ctx)
		checkGroup.SetLimit(runtime.GOMAXPROCS(-1) * 4)

		for {
			torrents := d.torrentClient.Torrents()

			var pending []*torrent.Torrent

			for _, t := range torrents {
				if _, ok := complete[t.Name()]; ok {
					continue
				}

				if isComplete, length, completionTime := d.checkComplete(t.Name()); isComplete && completionTime != nil {
					if _, ok := checking[t.Name()]; !ok {
						fileInfo, _, ok := snaptype.ParseFileName(d.SnapDir(), t.Name())

						if !ok {
							downloadComplete <- downloadStatus{
								name: fileInfo.Name(),
								err:  fmt.Errorf("can't parse file name: %s", fileInfo.Name()),
							}
						}

						stat, err := os.Stat(fileInfo.Path)

						if err != nil {
							downloadComplete <- downloadStatus{
								name: fileInfo.Name(),
								err:  err,
							}
						}

						if completionTime != nil {
							if !stat.ModTime().Equal(*completionTime) {
								checking[t.Name()] = struct{}{}

								go func(fileInfo snaptype.FileInfo, infoHash infohash.T, length int64, completionTime time.Time) {
									checkGroup.Go(func() error {
										fileHashBytes, _ := fileHashBytes(d.ctx, fileInfo, &d.stats, d.lock)

										if bytes.Equal(infoHash.Bytes(), fileHashBytes) {
											downloadComplete <- downloadStatus{
												name:     fileInfo.Name(),
												length:   length,
												infoHash: infoHash,
											}
										} else {
											downloadComplete <- downloadStatus{
												name: fileInfo.Name(),
												err:  fmt.Errorf("hash check failed"),
											}

											d.logger.Warn("[snapshots] Torrent hash does not match file", "file", fileInfo.Name(), "torrent-hash", infoHash, "file-hash", hex.EncodeToString(fileHashBytes))
										}

										return nil
									})
								}(fileInfo, t.InfoHash(), length, *completionTime)

							} else {
								complete[t.Name()] = struct{}{}
								continue
							}
						}
					}
				} else {
					delete(failed, t.Name())
				}

				if _, ok := failed[t.Name()]; ok {
					continue
				}

				d.lock.RLock()
				_, downloading := d.downloading[t.Name()]
				d.lock.RUnlock()

				if downloading && t.Complete.Bool() {
					select {
					case <-d.ctx.Done():
						return
					case <-t.GotInfo():
					}

					var completionTime *time.Time
					fileInfo, _, ok := snaptype.ParseFileName(d.SnapDir(), t.Name())

					if !ok {
						d.logger.Debug("[snapshots] Can't parse downloaded filename", "file", t.Name())
						failed[t.Name()] = struct{}{}
						continue
					}

					info, err := d.torrentInfo(t.Name())

					if err == nil {
						completionTime = info.Completed
					}

					if completionTime == nil {
						now := time.Now()
						completionTime = &now
					}

					if statInfo, _ := os.Stat(fileInfo.Path); statInfo != nil {
						if !statInfo.ModTime().Equal(*completionTime) {
							os.Chtimes(fileInfo.Path, time.Time{}, *completionTime)
						}

						if statInfo, _ := os.Stat(fileInfo.Path); statInfo != nil {
							// round completion time to os granularity
							modTime := statInfo.ModTime()
							completionTime = &modTime
						}
					}

					if err := d.db.Update(d.ctx,
						torrentInfoUpdater(t.Info().Name, nil, t.Info().Length, completionTime)); err != nil {
						d.logger.Warn("[snapshots] Failed to update file info", "file", t.Info().Name, "err", err)
					}

					d.lock.Lock()
					delete(d.downloading, t.Name())
					d.lock.Unlock()
					complete[t.Name()] = struct{}{}
					continue
				}

				if downloading {
					continue
				}

				pending = append(pending, t)
			}

			select {
			case <-d.ctx.Done():
				return
			case status := <-downloadComplete:
				d.lock.Lock()
				delete(d.downloading, status.name)
				d.lock.Unlock()

				delete(checking, status.name)

				if status.spec != nil {
					_, _, err := d.torrentClient.AddTorrentSpec(status.spec)

					if err != nil {
						d.logger.Warn("Can't re-add spec after download", "file", status.name, "err", err)
					}

				}

				if status.err == nil {
					var completionTime *time.Time
					fileInfo, _, ok := snaptype.ParseFileName(d.SnapDir(), status.name)

					if !ok {
						d.logger.Debug("[snapshots] Can't parse downloaded filename", "file", status.name)
						continue
					}

					if info, err := d.torrentInfo(status.name); err == nil {
						completionTime = info.Completed
					}

					if completionTime == nil {
						now := time.Now()
						completionTime = &now
					}

					if statInfo, _ := os.Stat(fileInfo.Path); statInfo != nil {
						if !statInfo.ModTime().Equal(*completionTime) {
							os.Chtimes(fileInfo.Path, time.Time{}, *completionTime)
						}

						if statInfo, _ := os.Stat(fileInfo.Path); statInfo != nil {
							// round completion time to os granularity
							modTime := statInfo.ModTime()
							completionTime = &modTime
						}
					}

					if err := d.db.Update(context.Background(),
						torrentInfoUpdater(status.name, status.infoHash.Bytes(), status.length, completionTime)); err != nil {
						d.logger.Warn("[snapshots] Failed to update file info", "file", status.name, "err", err)
					}

					complete[status.name] = struct{}{}
					continue
				} else {
					delete(complete, status.name)
				}

			default:
			}

			d.lock.RLock()
			webDownloadInfoLen := len(d.webDownloadInfo)
			d.lock.RUnlock()

			if len(pending)+webDownloadInfoLen == 0 {
				select {
				case <-d.ctx.Done():
					return
				case <-time.After(10 * time.Second):
					continue
				}
			}

			d.lock.RLock()
			downloadingLen := len(d.downloading)
			d.stats.Downloading = int32(downloadingLen)
			d.lock.RUnlock()

			available := availableTorrents(d.ctx, pending, d.cfg.DownloadSlots-downloadingLen)

			d.lock.RLock()
			for _, webDownload := range d.webDownloadInfo {
				_, downloading := d.downloading[webDownload.torrent.Name()]

				if downloading {
					continue
				}

				addDownload := true

				for _, t := range available {
					if t.Name() == webDownload.torrent.Name() {
						addDownload = false
						break
					}
				}

				if addDownload {
					if len(available) < d.cfg.DownloadSlots-downloadingLen {
						available = append(available, webDownload.torrent)
					}
				} else {
					if wi, _, ok := snaptype.ParseFileName(d.SnapDir(), webDownload.torrent.Name()); ok {
						for i, t := range available {
							if ai, _, ok := snaptype.ParseFileName(d.SnapDir(), t.Name()); ok {
								if ai.CompareTo(wi) > 0 {
									available[i] = webDownload.torrent
									break
								}
							}
						}
					}
				}
			}
			d.lock.RUnlock()

			for _, t := range available {

				torrentInfo, err := d.torrentInfo(t.Name())

				if err != nil {
					if err := d.db.Update(d.ctx, torrentInfoReset(t.Name(), t.InfoHash().Bytes(), 0)); err != nil {
						d.logger.Debug("[snapshots] Can't update torrent info", "file", t.Name(), "hash", t.InfoHash(), "err", err)
					}
				}

				fileInfo, _, ok := snaptype.ParseFileName(d.SnapDir(), t.Name())

				if !ok {
					d.logger.Debug("[snapshots] Can't parse download filename", "file", t.Name())
					failed[t.Name()] = struct{}{}
					continue
				}

				if torrentInfo != nil {
					if torrentInfo.Completed != nil {
						// is the last completed download for this file is the same as the current torrent
						// check if we can re-use the existing file rather than re-downloading it
						if bytes.Equal(t.InfoHash().Bytes(), torrentInfo.Hash) {
							// has the local file changed since we downloaded it - if it has just download it otherwise
							// do a hash check as if we already have the file - we don't need to download it again
							if fi, err := os.Stat(filepath.Join(d.SnapDir(), t.Name())); err == nil && fi.ModTime().Equal(*torrentInfo.Completed) {
								localHash, complete := localHashCompletionCheck(d.ctx, t, fileInfo, downloadComplete, &d.stats, d.lock)

								if complete {
									d.logger.Trace("[snapshots] Ignoring download request - already complete", "file", t.Name(), "hash", t.InfoHash())
									continue
								}

								failed[t.Name()] = struct{}{}
								d.logger.Debug("[snapshots] NonCanonical hash", "file", t.Name(), "got", hex.EncodeToString(localHash), "expected", t.InfoHash(), "downloaded", *torrentInfo.Completed)
								continue
							} else {
								if err := d.db.Update(d.ctx, torrentInfoReset(t.Name(), t.InfoHash().Bytes(), 0)); err != nil {
									d.logger.Debug("[snapshots] Can't reset torrent info", "file", t.Name(), "hash", t.InfoHash(), "err", err)
								}
							}
						} else {
							if err := d.db.Update(d.ctx, torrentInfoReset(t.Name(), t.InfoHash().Bytes(), 0)); err != nil {
								d.logger.Debug("[snapshots] Can't update torrent info", "file", t.Name(), "hash", t.InfoHash(), "err", err)
							}

							if _, complete := localHashCompletionCheck(d.ctx, t, fileInfo, downloadComplete, &d.stats, d.lock); complete {
								d.logger.Trace("[snapshots] Ignoring download request - already complete", "file", t.Name(), "hash", t.InfoHash())
								continue
							}
						}
					}
				} else {
					if _, ok := waiting[t.Name()]; !ok {
						if _, complete := localHashCompletionCheck(d.ctx, t, fileInfo, downloadComplete, &d.stats, d.lock); complete {
							d.logger.Trace("[snapshots] Ignoring download request - already complete", "file", t.Name(), "hash", t.InfoHash())
							continue
						}

						waiting[t.Name()] = struct{}{}
					}
				}

				switch {
				case len(t.PeerConns()) > 0:
					d.logger.Debug("[snapshots] Downloading from BitTorrent", "file", t.Name(), "peers", len(t.PeerConns()), "webpeers", len(t.WebseedPeerConns()))
					delete(waiting, t.Name())
					d.torrentDownload(t, downloadComplete, sem)
				case len(t.WebseedPeerConns()) > 0:
					if d.webDownloadClient != nil {
						var peerUrls []*url.URL

						for _, peer := range t.WebseedPeerConns() {
							if peerUrl, err := webPeerUrl(peer); err == nil {
								peerUrls = append(peerUrls, peerUrl)
							}
						}

						d.logger.Debug("[snapshots] Downloading from webseed", "file", t.Name(), "webpeers", len(t.WebseedPeerConns()))
						delete(waiting, t.Name())
						session, err := d.webDownload(peerUrls, t, nil, downloadComplete, sem)

						if err != nil {
							d.logger.Warn("Can't complete web download", "file", t.Info().Name, "err", err)

							if session == nil {
								delete(waiting, t.Name())
								d.torrentDownload(t, downloadComplete, sem)
							}

							continue
						}
					} else {
						d.logger.Debug("[snapshots] Downloading from torrent", "file", t.Name(), "peers", len(t.PeerConns()), "webpeers", len(t.WebseedPeerConns()))
						delete(waiting, t.Name())
						d.torrentDownload(t, downloadComplete, sem)
					}
				default:
					if d.webDownloadClient != nil {
						d.lock.RLock()
						webDownload, ok := d.webDownloadInfo[t.Name()]
						d.lock.RUnlock()

						if !ok {
							var mismatches []*seedHash
							var err error

							webDownload, mismatches, err = d.getWebDownloadInfo(t)

							if err != nil {
								if len(mismatches) > 0 {
									seedHashMismatches[t.InfoHash()] = append(seedHashMismatches[t.InfoHash()], mismatches...)
									logSeedHashMismatches(t.InfoHash(), t.Name(), seedHashMismatches, d.logger)
								}

								d.logger.Warn("Can't complete web download", "file", t.Info().Name, "err", err)
								continue
							}
						}

						root, _ := path.Split(webDownload.url.String())
						peerUrl, err := url.Parse(root)

						if err != nil {
							d.logger.Warn("Can't complete web download", "file", t.Info().Name, "err", err)
							continue
						}

						d.lock.Lock()
						delete(d.webDownloadInfo, t.Name())
						d.lock.Unlock()

						d.logger.Debug("[snapshots] Downloading from web", "file", t.Name(), "webpeers", len(t.WebseedPeerConns()))
						delete(waiting, t.Name())
						d.webDownload([]*url.URL{peerUrl}, t, &webDownload, downloadComplete, sem)
						continue
					}

					d.logger.Debug("[snapshots] Downloading from torrent", "file", t.Name(), "peers", len(t.PeerConns()))
					delete(waiting, t.Name())
					d.torrentDownload(t, downloadComplete, sem)
				}
			}

			d.lock.Lock()
			lastMetadatUpdate := d.stats.LastMetadataUpdate
			d.lock.Unlock()

			if lastMetadatUpdate != nil &&
				((len(available) == 0 && time.Since(*lastMetadatUpdate) > 30*time.Second) ||
					time.Since(*lastMetadatUpdate) > 5*time.Minute) {

				for _, t := range d.torrentClient.Torrents() {
					if t.Info() == nil {
						if isComplete, _, _ := d.checkComplete(t.Name()); isComplete {
							continue
						}

						d.lock.RLock()
						_, ok := d.webDownloadInfo[t.Name()]
						d.lock.RUnlock()

						if !ok {
							if _, ok := seedHashMismatches[t.InfoHash()]; ok {
								continue
							}

							info, mismatches, err := d.getWebDownloadInfo(t)

							seedHashMismatches[t.InfoHash()] = append(seedHashMismatches[t.InfoHash()], mismatches...)

							if err != nil {
								if len(mismatches) > 0 {
									logSeedHashMismatches(t.InfoHash(), t.Name(), seedHashMismatches, d.logger)
								}
								continue
							}

							d.lock.Lock()
							d.webDownloadInfo[t.Name()] = info
							d.lock.Unlock()
						}
					} else {
						d.lock.Lock()
						delete(d.webDownloadInfo, t.Name())
						d.lock.Unlock()
					}
				}
			}
		}
	}()

	logEvery := time.NewTicker(20 * time.Second)
	defer logEvery.Stop()

	statInterval := 20 * time.Second
	statEvery := time.NewTicker(statInterval)
	defer statEvery.Stop()

	var m runtime.MemStats
	for {
		select {
		case <-d.ctx.Done():
			return d.ctx.Err()
		case <-statEvery.C:
			d.ReCalcStats(statInterval)

		case <-logEvery.C:
			if silent {
				continue
			}

			stats := d.Stats()

			dbg.ReadMemStats(&m)
			if stats.Completed {
				d.logger.Info("[snapshots] Seeding",
					"up", common.ByteCount(stats.UploadRate)+"/s",
					"peers", stats.PeersUnique,
					"conns", stats.ConnectionsTotal,
					"files", stats.FilesTotal,
					"alloc", common.ByteCount(m.Alloc), "sys", common.ByteCount(m.Sys),
				)
				continue
			}

			d.logger.Info("[snapshots] Downloading",
				"progress", fmt.Sprintf("%.2f%% %s/%s", stats.Progress, common.ByteCount(stats.BytesCompleted), common.ByteCount(stats.BytesTotal)),
				"downloading", stats.Downloading,
				"download", common.ByteCount(stats.DownloadRate)+"/s",
				"upload", common.ByteCount(stats.UploadRate)+"/s",
				"peers", stats.PeersUnique,
				"conns", stats.ConnectionsTotal,
				"files", stats.FilesTotal,
				"alloc", common.ByteCount(m.Alloc), "sys", common.ByteCount(m.Sys),
			)

			if stats.PeersUnique == 0 {
				ips := d.TorrentClient().BadPeerIPs()
				if len(ips) > 0 {
					d.logger.Info("[snapshots] Stats", "banned", ips)
				}
			}
		}
	}
}

func localHashCompletionCheck(ctx context.Context, t *torrent.Torrent, fileInfo snaptype.FileInfo, statusChan chan downloadStatus, stats *AggStats, statsLock *sync.RWMutex) ([]byte, bool) {
	localHash, err := fileHashBytes(ctx, fileInfo, stats, statsLock)

	if err == nil {
		if bytes.Equal(t.InfoHash().Bytes(), localHash) {
			statusChan <- downloadStatus{
				name:     t.Name(),
				length:   t.Length(),
				infoHash: t.InfoHash(),
				spec:     nil,
				err:      nil,
			}

			return localHash, true
		}
	}

	return localHash, false
}

func logSeedHashMismatches(torrentHash infohash.T, name string, seedHashMismatches map[infohash.T][]*seedHash, logger log.Logger) {
	var nohash []*seedHash
	var mismatch []*seedHash

	for _, entry := range seedHashMismatches[torrentHash] {
		if !entry.reported {
			if entry.hash == nil {
				nohash = append(nohash, entry)
			} else {
				mismatch = append(mismatch, entry)
			}

			entry.reported = true
		}
	}

	if len(nohash) > 0 {
		var webseeds string
		for _, entry := range nohash {
			if len(webseeds) > 0 {
				webseeds += ", "
			}

			webseeds += strings.TrimSuffix(entry.url.String(), "/")
		}

		logger.Warn("No webseed entry for torrent", "name", name, "hash", torrentHash.HexString(), "webseeds", webseeds)
	}

	if len(mismatch) > 0 {
		var webseeds string
		for _, entry := range mismatch {
			if len(webseeds) > 0 {
				webseeds += ", "
			}

			webseeds += strings.TrimSuffix(entry.url.String(), "/") + "#" + entry.hash.HexString()
		}

		logger.Warn("Webseed hash mismatch for torrent", "name", name, "hash", torrentHash.HexString(), "webseeds", webseeds)
	}
}

func (d *Downloader) checkComplete(name string) (bool, int64, *time.Time) {
	if info, err := d.torrentInfo(name); err == nil {
		if info.Completed != nil && info.Completed.Before(time.Now()) {
			if info.Length != nil {
				if fi, err := os.Stat(filepath.Join(d.SnapDir(), name)); err == nil {
					return fi.Size() == *info.Length && fi.ModTime().Equal(*info.Completed), *info.Length, info.Completed
				}
			}
		}
	}

	return false, 0, nil
}

func (d *Downloader) getWebDownloadInfo(t *torrent.Torrent) (webDownloadInfo, []*seedHash, error) {
	d.lock.RLock()
	info, ok := d.webDownloadInfo[t.Name()]
	d.lock.RUnlock()

	if ok {
		return info, nil, nil
	}

	// todo this function does not exit on first matched webseed hash, could make unexpected results
	infos, seedHashMismatches, err := d.webseeds.getWebDownloadInfo(d.ctx, t)
	if err != nil || len(infos) == 0 {
		return webDownloadInfo{}, seedHashMismatches, fmt.Errorf("can't find download info: %w", err)
	}
	return infos[0], seedHashMismatches, nil
}

func getWebpeerTorrentInfo(ctx context.Context, downloadUrl *url.URL) (*metainfo.MetaInfo, error) {
	torrentRequest, err := http.NewRequestWithContext(ctx, http.MethodGet, downloadUrl.String()+".torrent", nil)

	if err != nil {
		return nil, err
	}

	torrentResponse, err := http.DefaultClient.Do(torrentRequest)

	if err != nil {
		return nil, err
	}

	defer torrentResponse.Body.Close()

	if torrentResponse.StatusCode != http.StatusOK {
		return nil, fmt.Errorf("can't get webpeer torrent unexpected http response: %s", torrentResponse.Status)
	}

	return metainfo.Load(torrentResponse.Body)
}

func (d *Downloader) torrentDownload(t *torrent.Torrent, statusChan chan downloadStatus, sem *semaphore.Weighted) {

	d.lock.Lock()
	d.downloading[t.Name()] = struct{}{}
	d.lock.Unlock()

	if err := sem.Acquire(d.ctx, 1); err != nil {
		d.logger.Warn("Failed to acquire download semaphore", "err", err)
		return
	}

	d.wg.Add(1)

	go func(t *torrent.Torrent) {
		defer d.wg.Done()
		defer sem.Release(1)

		t.AllowDataDownload()

		select {
		case <-d.ctx.Done():
			return
		case <-t.GotInfo():
		}

		t.DownloadAll()

		idleCount := 0
		var lastRead int64

		for {
			select {
			case <-d.ctx.Done():
				return
			case <-t.Complete.On():
				return
			case <-time.After(10 * time.Second):
				bytesRead := t.Stats().BytesReadData

				if lastRead-bytesRead.Int64() == 0 {
					idleCount++
				} else {
					lastRead = bytesRead.Int64()
					idleCount = 0
				}

				//fallback to webDownloadClient, but only if it's enabled
				if d.webDownloadClient != nil && idleCount > 6 {
					t.DisallowDataDownload()
					return
				}
			}
		}
	}(t)
}

func (d *Downloader) webDownload(peerUrls []*url.URL, t *torrent.Torrent, i *webDownloadInfo, statusChan chan downloadStatus, sem *semaphore.Weighted) (*RCloneSession, error) {
	if d.webDownloadClient == nil {
		return nil, fmt.Errorf("webdownload client not enabled")
	}

	peerUrl, err := selectDownloadPeer(d.ctx, peerUrls, t)

	if err != nil {
		return nil, err
	}

	peerUrl = strings.TrimSuffix(peerUrl, "/")

	session, ok := d.webDownloadSessions[peerUrl]

	if !ok {
		var err error
		session, err = d.webDownloadClient.NewSession(d.ctx, d.SnapDir(), peerUrl, cloudflareHeaders)

		if err != nil {
			return nil, err
		}

		d.webDownloadSessions[peerUrl] = session
	}

	name := t.Name()
	mi := t.Metainfo()
	infoHash := t.InfoHash()

	var length int64

	if i != nil {
		length = i.length
	} else {
		length = t.Length()
	}

	magnet := mi.Magnet(&infoHash, &metainfo.Info{Name: name})
	spec, err := torrent.TorrentSpecFromMagnetUri(magnet.String())

	if err != nil {
		return session, fmt.Errorf("can't get torrent spec for %s from info: %w", t.Info().Name, err)
	}

	spec.ChunkSize = downloadercfg.DefaultNetworkChunkSize
	spec.DisallowDataDownload = true

	info, _, ok := snaptype.ParseFileName(d.SnapDir(), name)

	if !ok {
		return nil, fmt.Errorf("can't parse filename: %s", name)
	}

	d.lock.Lock()
	t.Drop()
	d.downloading[name] = struct{}{}
	d.lock.Unlock()

	d.wg.Add(1)

	if err := sem.Acquire(d.ctx, 1); err != nil {
		d.logger.Warn("Failed to acquire download semaphore", "err", err)
		return nil, err
	}

	go func() {
		defer d.wg.Done()
		defer sem.Release(1)

		if dir.FileExist(info.Path) {
			if err := os.Remove(info.Path); err != nil {
				d.logger.Warn("Couldn't remove previous file before download", "file", name, "path", info.Path, "err", err)
			}
		}

		if d.downloadLimit != nil {
			limit := float64(*d.downloadLimit) / float64(d.cfg.DownloadSlots)

			func() {
				d.lock.Lock()
				defer d.lock.Unlock()

				torrentLimit := d.cfg.ClientConfig.DownloadRateLimiter.Limit()
				rcloneLimit := d.webDownloadClient.GetBwLimit()

				d.cfg.ClientConfig.DownloadRateLimiter.SetLimit(torrentLimit - rate.Limit(limit))
				d.webDownloadClient.SetBwLimit(d.ctx, rcloneLimit+rate.Limit(limit))
			}()

			defer func() {
				d.lock.Lock()
				defer d.lock.Unlock()

				torrentLimit := d.cfg.ClientConfig.DownloadRateLimiter.Limit()
				rcloneLimit := d.webDownloadClient.GetBwLimit()

				d.cfg.ClientConfig.DownloadRateLimiter.SetLimit(torrentLimit + rate.Limit(limit))
				d.webDownloadClient.SetBwLimit(d.ctx, rcloneLimit-rate.Limit(limit))
			}()
		}

		err := session.Download(d.ctx, name)

		if err != nil {
			d.logger.Error("Web download failed", "file", name, "err", err)
		}

		localHash, err := fileHashBytes(d.ctx, info, &d.stats, d.lock)

		if err == nil {
			if !bytes.Equal(infoHash.Bytes(), localHash) {
				err = fmt.Errorf("hash mismatch: expected: 0x%x, got: 0x%x", infoHash.Bytes(), localHash)

				d.logger.Error("Web download failed", "file", name, "url", peerUrl, "err", err)

				if ferr := os.Remove(info.Path); ferr != nil {
					d.logger.Warn("Couldn't remove invalid file", "file", name, "path", info.Path, "err", ferr)
				}
			}
		} else {
			d.logger.Error("Web download failed", "file", name, "url", peerUrl, "err", err)
		}

		statusChan <- downloadStatus{
			name:     name,
			length:   length,
			infoHash: infoHash,
			spec:     spec,
			err:      err,
		}
	}()

	return session, nil
}

func selectDownloadPeer(ctx context.Context, peerUrls []*url.URL, t *torrent.Torrent) (string, error) {
	switch len(peerUrls) {
	case 0:
		return "", fmt.Errorf("no download peers")

	case 1:
		downloadUrl := peerUrls[0].JoinPath(t.Name())
		peerInfo, err := getWebpeerTorrentInfo(ctx, downloadUrl)

		if err == nil && bytes.Equal(peerInfo.HashInfoBytes().Bytes(), t.InfoHash().Bytes()) {
			return peerUrls[0].String(), nil
		}

	default:
		peerIndex := rand.Intn(len(peerUrls))
		peerUrl := peerUrls[peerIndex]
		downloadUrl := peerUrl.JoinPath(t.Name())
		peerInfo, err := getWebpeerTorrentInfo(ctx, downloadUrl)

		if err == nil && bytes.Equal(peerInfo.HashInfoBytes().Bytes(), t.InfoHash().Bytes()) {
			return peerUrl.String(), nil
		}

		for i := range peerUrls {
			if i == peerIndex {
				continue
			}
			peerInfo, err := getWebpeerTorrentInfo(ctx, downloadUrl)

			if err == nil && bytes.Equal(peerInfo.HashInfoBytes().Bytes(), t.InfoHash().Bytes()) {
				return peerUrl.String(), nil
			}
		}
	}

	return "", fmt.Errorf("can't find download peer")
}

func availableTorrents(ctx context.Context, pending []*torrent.Torrent, slots int) []*torrent.Torrent {
	if slots == 0 {
		select {
		case <-ctx.Done():
			return nil
		case <-time.After(10 * time.Second):
			return nil
		}
	}

	slices.SortFunc(pending, func(i, j *torrent.Torrent) int {
		in, _, _ := snaptype.ParseFileName("", i.Name())
		jn, _, _ := snaptype.ParseFileName("", j.Name())
		return in.CompareTo(jn)
	})

	var available []*torrent.Torrent

	for len(pending) > 0 && pending[0].Info() != nil {
		available = append(available, pending[0])

		if len(available) == slots {
			return available
		}

		pending = pending[1:]
	}

	if len(pending) == 0 {
		return available
	}

	cases := make([]reflect.SelectCase, 0, len(pending)+2)

	for _, t := range pending {
		cases = append(cases, reflect.SelectCase{
			Dir:  reflect.SelectRecv,
			Chan: reflect.ValueOf(t.GotInfo()),
		})
	}

	if len(cases) == 0 {
		return nil
	}

	cases = append(cases, reflect.SelectCase{
		Dir:  reflect.SelectRecv,
		Chan: reflect.ValueOf(ctx.Done()),
	},
		reflect.SelectCase{
			Dir:  reflect.SelectRecv,
			Chan: reflect.ValueOf(time.After(10 * time.Second)),
		})

	for {
		selected, _, _ := reflect.Select(cases)

		switch selected {
		case len(cases) - 2:
			return nil
		case len(cases) - 1:
			return available
		default:
			available = append(available, pending[selected])

			if len(available) == slots {
				return available
			}

			pending = append(pending[:selected], pending[selected+1:]...)
			cases = append(cases[:selected], cases[selected+1:]...)
		}
	}
}

func (d *Downloader) SnapDir() string { return d.cfg.Dirs.Snap }

func (d *Downloader) torrentInfo(name string) (*torrentInfo, error) {
	var info torrentInfo

	err := d.db.View(d.ctx, func(tx kv.Tx) (err error) {
		infoBytes, err := tx.GetOne(kv.BittorrentInfo, []byte(name))

		if err != nil {
			return err
		}

		if err = json.Unmarshal(infoBytes, &info); err != nil {
			return err
		}

		return nil
	})

	if err != nil {
		return nil, err
	}

	return &info, nil
}

func (d *Downloader) ReCalcStats(interval time.Duration) {
	d.lock.Lock()
	defer d.lock.Unlock()
	//Call this methods outside of `lock` critical section, because they have own locks with contention
	torrents := d.torrentClient.Torrents()
	connStats := d.torrentClient.ConnStats()
	peers := make(map[torrent.PeerID]struct{}, 16)

	prevStats, stats := d.stats, d.stats

	stats.Completed = true
	stats.BytesDownload = uint64(connStats.BytesReadUsefulIntendedData.Int64())
	stats.BytesUpload = uint64(connStats.BytesWrittenData.Int64())

	lastMetadataReady := stats.MetadataReady

	stats.BytesTotal, stats.BytesCompleted, stats.ConnectionsTotal, stats.MetadataReady =
		atomic.LoadUint64(&stats.DroppedTotal), atomic.LoadUint64(&stats.DroppedCompleted), 0, 0

	var zeroProgress []string
	var noMetadata []string

	isDiagEnabled := diagnostics.TypeOf(diagnostics.SnapshoFilesList{}).Enabled()
	if isDiagEnabled {
		filesList := make([]string, 0, len(torrents))
		for _, t := range torrents {
			filesList = append(filesList, t.Name())
		}
		diagnostics.Send(diagnostics.SnapshoFilesList{Files: filesList})
	}

	downloading := map[string]float32{}

	for file := range d.downloading {
		downloading[file] = 0
	}

	var dbInfo int
	var tComplete int
	var torrentInfo int

	for _, t := range torrents {
		select {
		case <-t.GotInfo():
		default: // if some torrents have no metadata, we are for-sure uncomplete
			stats.Completed = false
			noMetadata = append(noMetadata, t.Name())
			continue
		}

		torrentName := t.Name()
		torrentComplete := t.Complete.Bool()
		torrentInfo++
		stats.MetadataReady++

		// call methods once - to reduce internal mutex contention
		peersOfThisFile := t.PeerConns()
		weebseedPeersOfThisFile := t.WebseedPeerConns()

		tLen := t.Length()

		var bytesCompleted int64

		if torrentComplete {
			tComplete++
			bytesCompleted = t.Length()
			delete(downloading, torrentName)
		} else {
			bytesCompleted = t.BytesCompleted()
		}
		progress := float32(float64(100) * (float64(bytesCompleted) / float64(tLen)))

		if _, ok := downloading[torrentName]; ok {

			if progress != stats.downloadProgress[torrentName].progress {
				stats.downloadProgress[torrentName] = downloadProgress{time: time.Now(), progress: progress}
			}
		} else {
			// we only care about progress of downloading files
			delete(stats.downloadProgress, torrentName)
		}

		stats.BytesCompleted += uint64(bytesCompleted)
		stats.BytesTotal += uint64(tLen)

		for _, peer := range peersOfThisFile {
			stats.ConnectionsTotal++
			peers[peer.PeerID] = struct{}{}
		}

		webseedRates, webseeds := getWebseedsRatesForlogs(weebseedPeersOfThisFile, torrentName, t.Complete.Bool())
		rates, peers := getPeersRatesForlogs(peersOfThisFile, torrentName)

		if !torrentComplete {
			if info, err := d.torrentInfo(torrentName); err == nil {
				if info != nil {
					dbInfo++
				}
			} else if _, ok := d.webDownloadInfo[torrentName]; ok {
				stats.MetadataReady++
			} else {
				noMetadata = append(noMetadata, torrentName)
			}

			if progress == 0 {
				zeroProgress = append(zeroProgress, torrentName)
			}
		}

		// more detailed statistic: download rate of each peer (for each file)
		if !torrentComplete && progress != 0 {
			if _, ok := downloading[torrentName]; ok {
				downloading[torrentName] = progress
			}

			d.logger.Log(d.verbosity, "[snapshots] progress", "file", torrentName, "progress", fmt.Sprintf("%.2f%%", progress), "peers", len(peersOfThisFile), "webseeds", len(weebseedPeersOfThisFile))
			d.logger.Log(d.verbosity, "[snapshots] webseed peers", webseedRates...)
			d.logger.Log(d.verbosity, "[snapshots] bittorrent peers", rates...)
		}

		diagnostics.Send(diagnostics.SegmentDownloadStatistics{
			Name:            torrentName,
			TotalBytes:      uint64(tLen),
			DownloadedBytes: uint64(bytesCompleted),
			Webseeds:        webseeds,
			Peers:           peers,
		})

		stats.Completed = stats.Completed && torrentComplete
	}

	var webTransfers int32

	if d.webDownloadClient != nil {
		webStats, _ := d.webDownloadClient.Stats(d.ctx)

		if webStats != nil {
			if len(webStats.Transferring) != 0 && stats.Completed {
				stats.Completed = false
			}

			for _, transfer := range webStats.Transferring {
				stats.MetadataReady++
				webTransfers++

				bytesCompleted := transfer.Bytes
				tLen := transfer.Size
				transferName := transfer.Name

				delete(downloading, transferName)

				if bytesCompleted > tLen {
					bytesCompleted = tLen
				}

				stats.BytesCompleted += bytesCompleted
				stats.BytesTotal += tLen

				stats.BytesDownload += bytesCompleted

				if transfer.Percentage == 0 {
					zeroProgress = append(zeroProgress, transferName)
				}

				var seeds []diagnostics.SegmentPeer
				var webseedRates []interface{}
				if peerUrl, err := url.Parse(transfer.Group); err == nil {
					rate := uint64(transfer.SpeedAvg)
					seeds = []diagnostics.SegmentPeer{
						{
							Url:          peerUrl.Host,
							DownloadRate: rate,
						}}

					if shortUrl, err := url.JoinPath(peerUrl.Host, peerUrl.Path); err == nil {
						webseedRates = []interface{}{strings.TrimSuffix(shortUrl, "/"), fmt.Sprintf("%s/s", common.ByteCount(rate))}
					}
				}

				// more detailed statistic: download rate of each peer (for each file)
				if transfer.Percentage != 0 {
					d.logger.Log(d.verbosity, "[snapshots] progress", "file", transferName, "progress", fmt.Sprintf("%.2f%%", float32(transfer.Percentage)), "webseeds", 1)
					d.logger.Log(d.verbosity, "[snapshots] web peers", webseedRates...)
				}

				diagnostics.Send(diagnostics.SegmentDownloadStatistics{
					Name:            transferName,
					TotalBytes:      tLen,
					DownloadedBytes: bytesCompleted,
					Webseeds:        seeds,
				})
			}
		}
	}

	if len(downloading) > 0 {
		if d.webDownloadClient != nil {
			webTransfers += int32(len(downloading))
		}

		stats.Completed = false
	}

	if !stats.Completed {
		d.logger.Debug("[snapshots] info",
			"len", len(torrents),
			"webTransfers", webTransfers,
			"torrent", torrentInfo,
			"db", dbInfo,
			"t-complete", tComplete,
			"webseed-trips", stats.WebseedTripCount.Load(),
			"webseed-discards", stats.WebseedDiscardCount.Load(),
			"webseed-fails", stats.WebseedServerFails.Load(),
			"webseed-bytes", common.ByteCount(uint64(stats.WebseedBytesDownload.Load())),
			"localHashes", stats.LocalFileHashes, "localHashTime", stats.LocalFileHashTime)
	}

	if lastMetadataReady != stats.MetadataReady {
		now := time.Now()
		stats.LastMetadataUpdate = &now
	}

	if len(noMetadata) > 0 {
		amount := len(noMetadata)
		if len(noMetadata) > 5 {
			noMetadata = append(noMetadata[:5], "...")
		}
		d.logger.Info("[snapshots] no metadata yet", "files", amount, "list", strings.Join(noMetadata, ","))
	}

	var noDownloadProgress []string

	if len(zeroProgress) > 0 {
		amount := len(zeroProgress)

		for _, file := range zeroProgress {
			if _, ok := downloading[file]; ok {
				noDownloadProgress = append(noDownloadProgress, file)
			}
		}

		if len(zeroProgress) > 5 {
			zeroProgress = append(zeroProgress[:5], "...")
		}

		d.logger.Info("[snapshots] no progress yet", "files", amount, "list", strings.Join(zeroProgress, ","))
	}

	if len(downloading) > 0 {
		amount := len(downloading)

		files := make([]string, 0, len(downloading))
		for file, progress := range downloading {
			files = append(files, fmt.Sprintf("%s (%.0f%%)", file, progress))

			if dp, ok := stats.downloadProgress[file]; ok {
				if time.Since(dp.time) > 30*time.Minute {
					noDownloadProgress = append(noDownloadProgress, file)
				}
			}
		}
		sort.Strings(files)

		d.logger.Log(d.verbosity, "[snapshots] downloading", "files", amount, "list", strings.Join(files, ", "))
	}

	if time.Since(stats.lastTorrentStatus) > 5*time.Minute {
		stats.lastTorrentStatus = time.Now()

		if len(noDownloadProgress) > 0 {
			progressStatus := getProgressStatus(d.torrentClient, noDownloadProgress)
			for file, status := range progressStatus {
				d.logger.Debug(fmt.Sprintf("[snapshots] torrent status: %s\n    %s", file,
					string(bytes.TrimRight(bytes.ReplaceAll(status, []byte("\n"), []byte("\n    ")), "\n "))))
			}
		}
	}

	if stats.BytesDownload > prevStats.BytesDownload {
		stats.DownloadRate = (stats.BytesDownload - prevStats.BytesDownload) / uint64(interval.Seconds())
	} else {
		stats.DownloadRate = prevStats.DownloadRate / 2
	}

	if stats.BytesUpload > prevStats.BytesUpload {
		stats.UploadRate = (stats.BytesUpload - prevStats.BytesUpload) / uint64(interval.Seconds())
	} else {
		stats.UploadRate = prevStats.UploadRate / 2
	}

	if stats.BytesTotal == 0 {
		stats.Progress = 0
	} else {
		stats.Progress = float32(float64(100) * (float64(stats.BytesCompleted) / float64(stats.BytesTotal)))
		if int(stats.Progress) == 100 && !stats.Completed {
			stats.Progress = 99.9
		}
	}

	stats.PeersUnique = int32(len(peers))
	stats.FilesTotal = int32(len(torrents)) + webTransfers

	d.stats = stats
}

type filterWriter struct {
	files     map[string][]byte
	remainder []byte
	file      string
}

func (f *filterWriter) Write(p []byte) (n int, err error) {
	written := len(p)

	p = append(f.remainder, p...)

	for len(p) > 0 {
		scanned, line, _ := bufio.ScanLines(p, false)

		if scanned > 0 {
			if len(f.file) > 0 {
				if len(line) == 0 {
					f.file = ""
				} else {
					line = append(line, '\n')
					f.files[f.file] = append(f.files[f.file], line...)
				}
			} else {
				if _, ok := f.files[string(line)]; ok {
					f.file = string(line)
				}
			}

			p = p[scanned:]
		} else {
			f.remainder = p
			p = nil
		}
	}
	return written, nil
}

func getProgressStatus(torrentClient *torrent.Client, noDownloadProgress []string) map[string][]byte {
	writer := filterWriter{
		files: map[string][]byte{},
	}

	for _, file := range noDownloadProgress {
		writer.files[file] = nil
	}

	torrentClient.WriteStatus(&writer)

	return writer.files
}

func getWebseedsRatesForlogs(weebseedPeersOfThisFile []*torrent.Peer, fName string, finished bool) ([]interface{}, []diagnostics.SegmentPeer) {
	seeds := make([]diagnostics.SegmentPeer, 0, len(weebseedPeersOfThisFile))
	webseedRates := make([]interface{}, 0, len(weebseedPeersOfThisFile)*2)
	webseedRates = append(webseedRates, "file", fName)
	for _, peer := range weebseedPeersOfThisFile {
		if peerUrl, err := webPeerUrl(peer); err == nil {
			if shortUrl, err := url.JoinPath(peerUrl.Host, peerUrl.Path); err == nil {
				rate := uint64(peer.DownloadRate())
				if !finished {
					seed := diagnostics.SegmentPeer{
						Url:          peerUrl.Host,
						DownloadRate: rate,
					}
					seeds = append(seeds, seed)
				}
				webseedRates = append(webseedRates, strings.TrimSuffix(shortUrl, "/"), fmt.Sprintf("%s/s", common.ByteCount(rate)))
			}
		}
	}

	return webseedRates, seeds
}

func webPeerUrl(peer *torrent.Peer) (*url.URL, error) {
	root, _ := path.Split(strings.Trim(strings.TrimPrefix(peer.String(), "webseed peer for "), "\""))
	return url.Parse(root)
}

func getPeersRatesForlogs(peersOfThisFile []*torrent.PeerConn, fName string) ([]interface{}, []diagnostics.SegmentPeer) {
	peers := make([]diagnostics.SegmentPeer, 0, len(peersOfThisFile))
	rates := make([]interface{}, 0, len(peersOfThisFile)*2)
	rates = append(rates, "file", fName)

	for _, peer := range peersOfThisFile {
		dr := uint64(peer.DownloadRate())
		url := fmt.Sprintf("%v", peer.PeerClientName.Load())

		segPeer := diagnostics.SegmentPeer{
			Url:          url,
			DownloadRate: dr,
		}
		peers = append(peers, segPeer)
		rates = append(rates, peer.PeerClientName.Load(), fmt.Sprintf("%s/s", common.ByteCount(dr)))
	}

	return rates, peers
}

func (d *Downloader) VerifyData(ctx context.Context, whiteList []string, failFast bool) error {
	total := 0
	allTorrents := d.torrentClient.Torrents()
	toVerify := make([]*torrent.Torrent, 0, len(allTorrents))
	for _, t := range allTorrents {
		select {
		case <-ctx.Done():
			return ctx.Err()
		case <-t.GotInfo(): //files to verify already have .torrent on disk. means must have `Info()` already
		default: // skip other files
			continue
		}

		if !dir.FileExist(filepath.Join(d.SnapDir(), t.Name())) {
			continue
		}

		if len(whiteList) > 0 {
			name := t.Name()
			exactOrPartialMatch := slices.ContainsFunc(whiteList, func(s string) bool {
				return name == s || strings.HasSuffix(name, s) || strings.HasPrefix(name, s)
			})
			if !exactOrPartialMatch {
				continue
			}
		}
		toVerify = append(toVerify, t)
		total += t.NumPieces()
	}
	d.logger.Info("[snapshots] Verify start")
	defer d.logger.Info("[snapshots] Verify done", "files", len(toVerify), "whiteList", whiteList)

	completedPieces, completedFiles := &atomic.Uint64{}, &atomic.Uint64{}

	{
		logEvery := time.NewTicker(20 * time.Second)
		defer logEvery.Stop()
		d.wg.Add(1)
		go func() {
			defer d.wg.Done()
			for {
				select {
				case <-ctx.Done():
					return
				case <-logEvery.C:
					d.logger.Info("[snapshots] Verify",
						"progress", fmt.Sprintf("%.2f%%", 100*float64(completedPieces.Load())/float64(total)),
						"files", fmt.Sprintf("%d/%d", completedFiles.Load(), len(toVerify)),
						"sz_gb", downloadercfg.DefaultPieceSize*completedPieces.Load()/1024/1024/1024,
					)
				}
			}
		}()
	}

	g, ctx := errgroup.WithContext(ctx)
	// torrent lib internally limiting amount of hashers per file
	// set limit here just to make load predictable, not to control Disk/CPU consumption
	g.SetLimit(runtime.GOMAXPROCS(-1) * 4)
	for _, t := range toVerify {
		t := t
		g.Go(func() error {
			defer completedFiles.Add(1)
			if failFast {
				return VerifyFileFailFast(ctx, t, d.SnapDir(), completedPieces)
			}

			err := ScheduleVerifyFile(ctx, t, completedPieces)

			if err != nil || !t.Complete.Bool() {
				if err := d.db.Update(ctx, torrentInfoReset(t.Name(), t.InfoHash().Bytes(), 0)); err != nil {
					return fmt.Errorf("verify data: %s: reset failed: %w", t.Name(), err)
				}
			}

			return err
		})
	}

	if err := g.Wait(); err != nil {
		return err
	}
	return nil
}

// AddNewSeedableFile decides what we do depending on wether we have the .seg file or the .torrent file
// have .torrent no .seg => get .seg file from .torrent
// have .seg no .torrent => get .torrent from .seg
func (d *Downloader) AddNewSeedableFile(ctx context.Context, name string) error {
	ff, isStateFile, ok := snaptype.ParseFileName("", name)
	if ok {
		if isStateFile {
			if !snaptype.E3Seedable(name) {
				return nil
			}
		} else {
			if !d.cfg.SnapshotConfig.Seedable(ff) {
				return nil
			}
		}
	}

	// if we don't have the torrent file we build it if we have the .seg file
	_, err := BuildTorrentIfNeed(ctx, name, d.SnapDir(), d.torrentFS)
	if err != nil {
		return fmt.Errorf("AddNewSeedableFile: %w", err)
	}
	ts, err := d.torrentFS.LoadByName(name)
	if err != nil {
		return fmt.Errorf("AddNewSeedableFile: %w", err)
	}
	_, _, err = addTorrentFile(ctx, ts, d.torrentClient, d.db, d.webseeds)
	if err != nil {
		return fmt.Errorf("addTorrentFile: %w", err)
	}
	return nil
}

func (d *Downloader) alreadyHaveThisName(name string) bool {
	for _, t := range d.torrentClient.Torrents() {
		if t.Info() != nil {
			if t.Name() == name {
				return true
			}
		}
	}
	return false
}

func (d *Downloader) AddMagnetLink(ctx context.Context, infoHash metainfo.Hash, name string) error {
	// Paranoic Mode on: if same file changed infoHash - skip it
	// Example:
	//  - Erigon generated file X with hash H1. User upgraded Erigon. New version has preverified file X with hash H2. Must ignore H2 (don't send to Downloader)
	if d.alreadyHaveThisName(name) || !IsSnapNameAllowed(name) {
		return nil
	}
	isProhibited, err := d.torrentFS.NewDownloadsAreProhibited(name)
	if err != nil {
		return err
	}

	if isProhibited && !d.torrentFS.Exists(name) {
		return nil
	}

	mi := &metainfo.MetaInfo{AnnounceList: Trackers}
	magnet := mi.Magnet(&infoHash, &metainfo.Info{Name: name})
	spec, err := torrent.TorrentSpecFromMagnetUri(magnet.String())

	if err != nil {
		return err
	}

	t, ok, err := addTorrentFile(ctx, spec, d.torrentClient, d.db, d.webseeds)
	if err != nil {
		return err
	}
	if !ok {
		return nil
	}
	d.wg.Add(1)
	go func(t *torrent.Torrent) {
		defer d.wg.Done()
		select {
		case <-ctx.Done():
			return
		case <-t.GotInfo():
		case <-time.After(30 * time.Second): //fallback to r2
			// TOOD: handle errors
			// TOOD: add `d.webseeds.Complete` chan - to prevent race - Discover is also async
			// TOOD: maybe run it in goroutine and return channel - to select with p2p

			ts, ok, err := d.webseeds.DownloadAndSaveTorrentFile(ctx, name)
			if ok && err == nil {
				_, _, err = addTorrentFile(ctx, ts, d.torrentClient, d.db, d.webseeds)
				if err != nil {
					return
				}
				return
			}

<<<<<<< HEAD
		mi := t.Metainfo()
		if err := CreateTorrentFileIfNotExists(d.SnapDir(), t.Info(), &mi, d.torrentFiles); err != nil {
			d.logger.Warn("[snapshots] create torrent file", "err", err)
			return
=======
			// wait for p2p
			select {
			case <-ctx.Done():
				return
			case <-t.GotInfo():
			}
>>>>>>> 7883a4e3
		}

		mi := t.Metainfo()
		if _, err := d.torrentFS.CreateWithMetaInfo(t.Info(), &mi); err != nil {
			d.logger.Warn("[snapshots] create torrent file", "err", err)
			return
		}

		urls, ok := d.webseeds.ByFileName(t.Name())
		if ok {
			t.AddWebSeeds(urls)
		}
	}(t)
	//log.Debug("[downloader] downloaded both seg and torrent files", "hash", infoHash)
	return nil
}

func SeedableFiles(dirs datadir.Dirs, chainName string) ([]string, error) {
	files, err := seedableSegmentFiles(dirs.Snap, chainName)
	if err != nil {
		return nil, fmt.Errorf("seedableSegmentFiles: %w", err)
	}
	l1, err := seedableStateFilesBySubDir(dirs.Snap, "idx")
	if err != nil {
		return nil, err
	}
	l2, err := seedableStateFilesBySubDir(dirs.Snap, "history")
	if err != nil {
		return nil, err
	}
	l3, err := seedableStateFilesBySubDir(dirs.Snap, "domain")
	if err != nil {
		return nil, err
	}
	files = append(append(append(files, l1...), l2...), l3...)
	return files, nil
}

const ParallelVerifyFiles = 4 // keep it small, to allow big `PieceHashersPerTorrent`. More `PieceHashersPerTorrent` - faster handling of big files.

func (d *Downloader) addTorrentFilesFromDisk(quiet bool) error {
	logEvery := time.NewTicker(20 * time.Second)
	defer logEvery.Stop()

	eg, ctx := errgroup.WithContext(d.ctx)
	eg.SetLimit(ParallelVerifyFiles)

	files, err := AllTorrentSpecs(d.cfg.Dirs, d.torrentFS)
	if err != nil {
		return err
	}

	// reduce mutex contention inside torrentClient - by enabling in/out peers connection after addig all files
	for _, ts := range files {
		ts.Trackers = nil
		ts.DisallowDataDownload = true
	}
	defer func() {
		tl := d.torrentClient.Torrents()
		for _, t := range tl {
			t.AllowDataUpload()
			t.AddTrackers(Trackers)
		}
	}()

	for i, ts := range files {
		d.lock.RLock()
		_, downloading := d.downloading[ts.DisplayName]
		d.lock.RUnlock()

		if downloading {
			continue
		}

		// this check is performed here becuase t.MergeSpec in addTorrentFile will do a file
		// update in place when it opens its MemMap.  This is non destructive for the data
		// but casues an update to the file which changes its size to the torrent length which
		// invalidated the file length check
		if info, err := d.torrentInfo(ts.DisplayName); err == nil {
			if info.Completed != nil {
				fi, serr := os.Stat(filepath.Join(d.SnapDir(), info.Name))
				if serr != nil || fi.Size() != *info.Length || !fi.ModTime().Equal(*info.Completed) {
					if err := d.db.Update(d.ctx, torrentInfoReset(info.Name, info.Hash, *info.Length)); err != nil {
						if serr != nil {
							log.Error("[snapshots] Failed to reset db entry after stat error", "file", info.Name, "err", err, "stat-err", serr)
						} else {
							log.Error("[snapshots] Failed to reset db entry after stat mismatch", "file", info.Name, "err", err)
						}
					}
				}
			}
		}

		if whitelisted, ok := d.webseeds.torrentsWhitelist.Get(ts.DisplayName); ok {
			if ts.InfoHash.HexString() != whitelisted.Hash {
				continue
			}
		}

		ts := ts
		i := i
		eg.Go(func() error {
			_, _, err := addTorrentFile(ctx, ts, d.torrentClient, d.db, d.webseeds)
			if err != nil {
				return err
			}
			select {
			case <-logEvery.C:
				if !quiet {
					log.Info("[snapshots] Adding .torrent files", "progress", fmt.Sprintf("%d/%d", i, len(files)))
				}
			default:
			}
			return nil
		})
	}
	return eg.Wait()
}
func (d *Downloader) BuildTorrentFilesIfNeed(ctx context.Context, chain string, ignore snapcfg.Preverified) error {
	_, err := BuildTorrentFilesIfNeed(ctx, d.cfg.Dirs, d.torrentFS, chain, ignore)
	return err
}
func (d *Downloader) Stats() AggStats {
	d.lock.RLock()
	defer d.lock.RUnlock()
	return d.stats
}

func (d *Downloader) Close() {
	d.logger.Debug("[snapshots] stopping downloader")
	d.stopMainLoop()
	d.wg.Wait()
	d.logger.Debug("[snapshots] closing torrents")
	d.torrentClient.Close()
	if err := d.folder.Close(); err != nil {
		d.logger.Warn("[snapshots] folder.close", "err", err)
	}
	if err := d.pieceCompletionDB.Close(); err != nil {
		d.logger.Warn("[snapshots] pieceCompletionDB.close", "err", err)
	}
	d.logger.Debug("[snapshots] closing db")
	d.db.Close()
	d.logger.Debug("[snapshots] downloader stopped")
}

func (d *Downloader) PeerID() []byte {
	peerID := d.torrentClient.PeerID()
	return peerID[:]
}

func (d *Downloader) StopSeeding(hash metainfo.Hash) error {
	t, ok := d.torrentClient.Torrent(hash)
	if !ok {
		return nil
	}
	ch := t.Closed()
	t.Drop()
	<-ch
	return nil
}

func (d *Downloader) TorrentClient() *torrent.Client { return d.torrentClient }

func openClient(ctx context.Context, dbDir, snapDir string, cfg *torrent.ClientConfig) (db kv.RwDB, c storage.PieceCompletion, m storage.ClientImplCloser, torrentClient *torrent.Client, err error) {
	db, err = mdbx.NewMDBX(log.New()).
		Label(kv.DownloaderDB).
		WithTableCfg(func(defaultBuckets kv.TableCfg) kv.TableCfg { return kv.DownloaderTablesCfg }).
		GrowthStep(16 * datasize.MB).
		MapSize(16 * datasize.GB).
		PageSize(uint64(4 * datasize.KB)).
		//WriteMap().
		//LifoReclaim().
		RoTxsLimiter(semaphore.NewWeighted(9_000)).
		Path(dbDir).
		Open(ctx)
	if err != nil {
		return nil, nil, nil, nil, fmt.Errorf("torrentcfg.openClient: %w", err)
	}
	//c, err = NewMdbxPieceCompletion(db)
	c, err = NewMdbxPieceCompletionBatch(db)
	if err != nil {
		return nil, nil, nil, nil, fmt.Errorf("torrentcfg.NewMdbxPieceCompletion: %w", err)
	}

	//Reasons why using MMAP instead of files-API:
	// - i see "10K threads exchaused" error earlier (on `--torrent.download.slots=500` and `pd-ssd`)
	// - "sig-bus" at disk-full - may happen anyway, because DB is mmap
	// - MMAP - means less GC pressure, more zero-copy
	// - MMAP files are pre-allocated - which is not cool, but: 1. we can live with it 2. maybe can just resize MMAP in future
	// See also: https://github.com/ledgerwatch/erigon/pull/10074
	m = storage.NewMMapWithCompletion(snapDir, c)
	//m = storage.NewFileOpts(storage.NewFileClientOpts{
	//	ClientBaseDir:   snapDir,
	//	PieceCompletion: c,
	//})
	cfg.DefaultStorage = m

	torrentClient, err = torrent.NewClient(cfg)
	if err != nil {
		return nil, nil, nil, nil, fmt.Errorf("torrent.NewClient: %w", err)
	}

	return db, c, m, torrentClient, nil
}<|MERGE_RESOLUTION|>--- conflicted
+++ resolved
@@ -2388,19 +2388,12 @@
 				return
 			}
 
-<<<<<<< HEAD
-		mi := t.Metainfo()
-		if err := CreateTorrentFileIfNotExists(d.SnapDir(), t.Info(), &mi, d.torrentFiles); err != nil {
-			d.logger.Warn("[snapshots] create torrent file", "err", err)
-			return
-=======
 			// wait for p2p
 			select {
 			case <-ctx.Done():
 				return
 			case <-t.GotInfo():
 			}
->>>>>>> 7883a4e3
 		}
 
 		mi := t.Metainfo()
