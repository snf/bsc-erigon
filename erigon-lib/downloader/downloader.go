/*
   Copyright 2021 Erigon contributors

   Licensed under the Apache License, Version 2.0 (the "License");
   you may not use this file except in compliance with the License.
   You may obtain a copy of the License at

       http://www.apache.org/licenses/LICENSE-2.0

   Unless required by applicable law or agreed to in writing, software
   distributed under the License is distributed on an "AS IS" BASIS,
   WITHOUT WARRANTIES OR CONDITIONS OF ANY KIND, either express or implied.
   See the License for the specific language governing permissions and
   limitations under the License.
*/

package downloader

import (
	"context"
	"encoding/hex"
	"encoding/json"
	"errors"
	"fmt"
	"io"
	"net/url"
	"runtime"
	"strings"
	"sync"
	"sync/atomic"
	"time"

	"github.com/anacrolix/torrent"
	"github.com/anacrolix/torrent/metainfo"
	"github.com/anacrolix/torrent/storage"
	"github.com/c2h5oh/datasize"
	"github.com/ledgerwatch/log/v3"
	"github.com/tidwall/btree"
	"golang.org/x/exp/slices"
	"golang.org/x/sync/errgroup"
	"golang.org/x/sync/semaphore"

	"github.com/ledgerwatch/erigon-lib/chain/snapcfg"
	"github.com/ledgerwatch/erigon-lib/common"
	"github.com/ledgerwatch/erigon-lib/common/datadir"
	"github.com/ledgerwatch/erigon-lib/common/dbg"
	"github.com/ledgerwatch/erigon-lib/diagnostics"
	"github.com/ledgerwatch/erigon-lib/downloader/downloadercfg"
	"github.com/ledgerwatch/erigon-lib/downloader/snaptype"
	"github.com/ledgerwatch/erigon-lib/kv"
	"github.com/ledgerwatch/erigon-lib/kv/mdbx"
)

// Downloader - component which downloading historical files. Can use BitTorrent, or other protocols
type Downloader struct {
	db                kv.RwDB
	pieceCompletionDB storage.PieceCompletion
	torrentClient     *torrent.Client

	cfg *downloadercfg.Cfg

	statsLock *sync.RWMutex
	stats     AggStats

	folder storage.ClientImplCloser

	ctx          context.Context
	stopMainLoop context.CancelFunc
	wg           sync.WaitGroup

	webseeds  *WebSeeds
	logger    log.Logger
	verbosity log.Lvl

	torrentFiles *TorrentFiles
	snapshotLock *snapshotLock
}

type AggStats struct {
	MetadataReady, FilesTotal int32
	PeersUnique               int32
	ConnectionsTotal          uint64

	Completed bool
	Progress  float32

	BytesCompleted, BytesTotal     uint64
	DroppedCompleted, DroppedTotal uint64

	BytesDownload, BytesUpload uint64
	UploadRate, DownloadRate   uint64
}

func New(ctx context.Context, cfg *downloadercfg.Cfg, dirs datadir.Dirs, logger log.Logger, verbosity log.Lvl, discover bool) (*Downloader, error) {
	db, c, m, torrentClient, err := openClient(ctx, cfg.Dirs.Downloader, cfg.Dirs.Snap, cfg.ClientConfig)
	if err != nil {
		return nil, fmt.Errorf("openClient: %w", err)
	}

	peerID, err := readPeerID(db)
	if err != nil {
		return nil, fmt.Errorf("get peer id: %w", err)
	}
	cfg.ClientConfig.PeerID = string(peerID)
	if len(peerID) == 0 {
		if err = savePeerID(db, torrentClient.PeerID()); err != nil {
			return nil, fmt.Errorf("save peer id: %w", err)
		}
	}

	lock, err := getSnapshotLock(ctx, cfg, db, logger)

	if err != nil {
		return nil, fmt.Errorf("can't initialize snapshot lock: %w", err)
	}

	d := &Downloader{
		cfg:               cfg,
		db:                db,
		pieceCompletionDB: c,
		folder:            m,
		torrentClient:     torrentClient,
		statsLock:         &sync.RWMutex{},
		webseeds:          &WebSeeds{logger: logger, verbosity: verbosity, downloadTorrentFile: cfg.DownloadTorrentFilesFromWebseed, torrentsWhitelist: lock.Downloads},
		logger:            logger,
		verbosity:         verbosity,
		torrentFiles:      &TorrentFiles{dir: cfg.Dirs.Snap},
		snapshotLock:      lock,
	}

	d.webseeds.torrentFiles = d.torrentFiles
	d.ctx, d.stopMainLoop = context.WithCancel(ctx)

	if cfg.AddTorrentsFromDisk {
		if err := d.addPreConfiguredHashes(ctx, lock.Downloads); err != nil {
			return nil, err
		}

		if err := d.BuildTorrentFilesIfNeed(d.ctx, lock.Chain, lock.Downloads); err != nil {
			return nil, err
		}

		if err := d.addTorrentFilesFromDisk(false); err != nil {
			return nil, err
		}
	}

	// CornerCase: no peers -> no anoncments to trackers -> no magnetlink resolution (but magnetlink has filename)
	// means we can start adding weebseeds without waiting for `<-t.GotInfo()`
	d.wg.Add(1)

	go func() {
		defer d.wg.Done()
		if !discover {
			return
		}
		d.webseeds.Discover(d.ctx, d.cfg.WebSeedUrls, d.cfg.WebSeedFiles, d.cfg.Dirs.Snap)
		// webseeds.Discover may create new .torrent files on disk
		if err := d.addTorrentFilesFromDisk(true); err != nil && !errors.Is(err, context.Canceled) {
			d.logger.Warn("[snapshots] addTorrentFilesFromDisk", "err", err)
		}
	}()
	return d, nil
}

<<<<<<< HEAD
=======
const SnapshotsLockFileName = "snapshot-lock.json"

type snapshotLock struct {
	Chain     string              `json:"chain"`
	Downloads snapcfg.Preverified `json:"downloads"`
}

func getSnapshotLock(ctx context.Context, cfg *downloadercfg.Cfg, db kv.RoDB, logger log.Logger) (*snapshotLock, error) {

	if !cfg.SnapshotLock {
		return initSnapshotLock(ctx, cfg, db, logger)
	}

	snapDir := cfg.Dirs.Snap

	lockPath := filepath.Join(snapDir, SnapshotsLockFileName)

	file, err := os.Open(lockPath)

	if err != nil {
		if !errors.Is(err, os.ErrNotExist) {
			return nil, err
		}
	}

	var data []byte

	if file != nil {
		defer file.Close()

		data, err = io.ReadAll(file)

		if err != nil {
			return nil, err
		}
	}

	if file == nil || len(data) == 0 {
		f, err := os.Create(lockPath)
		if err != nil {
			return nil, err
		}
		defer f.Close()

		lock, err := initSnapshotLock(ctx, cfg, db, logger)

		if err != nil {
			return nil, err
		}

		data, err := json.Marshal(lock)

		if err != nil {
			return nil, err
		}

		_, err = f.Write(data)

		if err != nil {
			return nil, err
		}

		if err := f.Sync(); err != nil {
			return nil, err
		}

		return lock, nil
	}

	var lock snapshotLock

	if err = json.Unmarshal(data, &lock); err != nil {
		return nil, err
	}

	if lock.Chain != cfg.ChainName {
		return nil, fmt.Errorf("unexpected chain name:%q expecting: %q", lock.Chain, cfg.ChainName)
	}

	return &lock, nil
}

func initSnapshotLock(ctx context.Context, cfg *downloadercfg.Cfg, db kv.RoDB, logger log.Logger) (*snapshotLock, error) {
	lock := &snapshotLock{
		Chain: cfg.ChainName,
	}

	files, err := seedableFiles(cfg.Dirs, cfg.ChainName)

	if err != nil {
		return nil, err
	}

	snapCfg := cfg.SnapshotConfig

	if snapCfg == nil {
		snapCfg = snapcfg.KnownCfg(cfg.ChainName)
	}

	if len(files) == 0 {
		lock.Downloads = snapCfg.Preverified
	}

	// if files exist on disk we assume that the lock file has been removed
	// or was never present so compare them against the known config to
	// recreate the lock file
	//
	// if the file is above the ExpectBlocks in the snapCfg we ignore it
	// if the file is the same version of the known file we:
	//   check if its mid upload
	//     - in which case we compare the hash in the db to the known hash
	//       - if they are different we delete the local file and include the
	//         know file in the hash which will force a re-upload
	//   otherwise
	//      - if the file has a different hash to the known file we include
	//        the files hash in the upload to preserve the local copy
	// if the file is a different version - we see if the version for the
	// file is available in know config - and if so we follow the procedure
	// above, but we use the matching version from the known config.  If there
	// is no matching version just use the one discovered for the file

	versionedCfg := map[snaptype.Version]*snapcfg.Cfg{}
	versionedCfgLock := sync.Mutex{}

	snapDir := cfg.Dirs.Snap

	var downloadMap btree.Map[string, snapcfg.PreverifiedItem]
	var downloadsMutex sync.Mutex

	g, ctx := errgroup.WithContext(ctx)
	g.SetLimit(runtime.GOMAXPROCS(-1) * 4)
	var i atomic.Int32

	logEvery := time.NewTicker(20 * time.Second)
	defer logEvery.Stop()

	for _, file := range files {
		file := file

		g.Go(func() error {
			i.Add(1)

			if fileInfo, ok := snaptype.ParseFileName(snapDir, file); ok {
				if fileInfo.From > snapCfg.ExpectBlocks {
					return nil
				}

				if preverified, ok := snapCfg.Preverified.Get(fileInfo.Name()); ok {
					hashBytes, err := localHashBytes(ctx, fileInfo, db, logger)

					if err != nil {
						return err
					}

					downloadsMutex.Lock()
					defer downloadsMutex.Unlock()

					if hash := hex.EncodeToString(hashBytes); preverified.Hash == hash {
						downloadMap.Set(fileInfo.Name(), preverified)
					} else {
						logger.Warn("[downloader] local file hash does not match known", "file", fileInfo.Name(), "local", hash, "known", preverified.Hash)
						// TODO: check if it has an index - if not use the known hash and delete the file
						downloadMap.Set(fileInfo.Name(), snapcfg.PreverifiedItem{Name: fileInfo.Name(), Hash: hash})
					}
				} else {
					versioned := func() *snapcfg.Cfg {
						versionedCfgLock.Lock()
						defer versionedCfgLock.Unlock()

						versioned, ok := versionedCfg[fileInfo.Version]

						if !ok {
							versioned = snapcfg.VersionedCfg(cfg.ChainName, fileInfo.Version, fileInfo.Version)
							versionedCfg[fileInfo.Version] = versioned
						}

						return versioned
					}()

					hashBytes, err := localHashBytes(ctx, fileInfo, db, logger)

					if err != nil {
						return err
					}

					downloadsMutex.Lock()
					defer downloadsMutex.Unlock()

					if preverified, ok := versioned.Preverified.Get(fileInfo.Name()); ok {
						if hash := hex.EncodeToString(hashBytes); preverified.Hash == hash {
							downloadMap.Set(preverified.Name, preverified)
						} else {
							logger.Warn("[downloader] local file hash does not match known", "file", fileInfo.Name(), "local", hash, "known", preverified.Hash)
							// TODO: check if it has an index - if not use the known hash and delete the file
							downloadMap.Set(fileInfo.Name(), snapcfg.PreverifiedItem{Name: fileInfo.Name(), Hash: hash})
						}
					} else {
						downloadMap.Set(fileInfo.Name(), snapcfg.PreverifiedItem{Name: fileInfo.Name(), Hash: hex.EncodeToString(hashBytes)})
					}
				}
			}

			return nil
		})
	}

	func() {
		for int(i.Load()) < len(files) {
			select {
			case <-ctx.Done():
				return // g.Wait() will return right error
			case <-logEvery.C:
				if int(i.Load()) == len(files) {
					return
				}
				log.Info("[snapshots] Initiating snapshot-lock", "progress", fmt.Sprintf("%d/%d", i.Load(), len(files)))
			}
		}
	}()

	if err := g.Wait(); err != nil {
		return nil, err
	}

	var missingItems []snapcfg.PreverifiedItem
	var downloads snapcfg.Preverified

	downloadMap.Scan(func(key string, value snapcfg.PreverifiedItem) bool {
		downloads = append(downloads, value)
		return true
	})

	maxDownloadBlock, _ := downloads.MaxBlock(0)

	for _, item := range snapCfg.Preverified {
		if maxDownloadBlock > 0 {
			if fileInfo, ok := snaptype.ParseFileName(snapDir, item.Name); ok {
				if fileInfo.From > maxDownloadBlock {
					missingItems = append(missingItems, item)
				}
			}
		} else {
			if !downloads.Contains(item.Name, true) {
				missingItems = append(missingItems, item)
			}
		}
	}

	lock.Downloads = snapcfg.Merge(downloads, missingItems)

	return lock, nil
}

func localHashBytes(ctx context.Context, fileInfo snaptype.FileInfo, db kv.RoDB, logger log.Logger) ([]byte, error) {
	var hashBytes []byte

	if db != nil {
		err := db.View(ctx, func(tx kv.Tx) (err error) {
			infoBytes, err := tx.GetOne(kv.BittorrentInfo, []byte(fileInfo.Name()))

			if err != nil {
				return err
			}

			if len(infoBytes) == 20 {
				hashBytes = infoBytes
				return nil
			}

			var info torrentInfo

			if err = json.Unmarshal(infoBytes, &info); err == nil {
				hashBytes = info.Hash
			}

			return nil
		})

		if err != nil {
			return nil, err
		}
	}

	if len(hashBytes) != 0 {
		return hashBytes, nil
	}

	meta, err := metainfo.LoadFromFile(fileInfo.Path + ".torrent")

	if err == nil {
		if spec, err := torrent.TorrentSpecFromMetaInfoErr(meta); err == nil {
			return spec.InfoHash.Bytes(), nil
		}
	}

	info := &metainfo.Info{PieceLength: downloadercfg.DefaultPieceSize, Name: fileInfo.Name()}

	if err := info.BuildFromFilePath(fileInfo.Path); err != nil {
		return nil, fmt.Errorf("can't get local hash for %s: %w", fileInfo.Name(), err)
	}

	meta, err = CreateMetaInfo(info, nil)

	if err != nil {
		return nil, fmt.Errorf("can't get local hash for %s: %w", fileInfo.Name(), err)
	}

	spec, err := torrent.TorrentSpecFromMetaInfoErr(meta)

	if err != nil {
		return nil, fmt.Errorf("can't get local hash for %s: %w", fileInfo.Name(), err)
	}

	return spec.InfoHash.Bytes(), nil
}

// Add pre-configured
func (d *Downloader) addPreConfiguredHashes(ctx context.Context, snapshots snapcfg.Preverified) error {
	for _, it := range snapshots {
		if err := d.addMagnetLink(ctx, snaptype.Hex2InfoHash(it.Hash), it.Name, true); err != nil {
			return err
		}
	}
	return nil
}

>>>>>>> 9731f716
func (d *Downloader) MainLoopInBackground(silent bool) {
	d.wg.Add(1)
	go func() {
		defer d.wg.Done()
		if err := d.mainLoop(silent); err != nil {
			if !errors.Is(err, context.Canceled) {
				d.logger.Warn("[snapshots]", "err", err)
			}
		}
	}()
}

func (d *Downloader) mainLoop(silent bool) error {
	var sem = semaphore.NewWeighted(int64(d.cfg.DownloadSlots))

	d.wg.Add(1)
	go func() {
		defer d.wg.Done()

		// Torrents that are already taken care of
		//// First loop drops torrents that were downloaded or are already complete
		//// This improves efficiency of download by reducing number of active torrent (empirical observation)
		//for torrents := d.torrentClient.Torrents(); len(torrents) > 0; torrents = d.torrentClient.Torrents() {
		//	select {
		//	case <-d.ctx.Done():
		//		return
		//	default:
		//	}
		//	for _, t := range torrents {
		//		if _, already := torrentMap[t.InfoHash()]; already {
		//			continue
		//		}
		//		select {
		//		case <-d.ctx.Done():
		//			return
		//		case <-t.GotInfo():
		//		}
		//		if t.Complete.Bool() {
		//			atomic.AddUint64(&d.stats.DroppedCompleted, uint64(t.BytesCompleted()))
		//			atomic.AddUint64(&d.stats.DroppedTotal, uint64(t.Length()))
		//			t.Drop()
		//			torrentMap[t.InfoHash()] = struct{}{}
		//			continue
		//		}
		//		if err := sem.Acquire(d.ctx, 1); err != nil {
		//			return
		//		}
		//		t.AllowDataDownload()
		//		t.DownloadAll()
		//		torrentMap[t.InfoHash()] = struct{}{}
		//		d.wg.Add(1)
		//		go func(t *torrent.Torrent) {
		//			defer d.wg.Done()
		//			defer sem.Release(1)
		//			select {
		//			case <-d.ctx.Done():
		//				return
		//			case <-t.Complete.On():
		//			}
		//			atomic.AddUint64(&d.stats.DroppedCompleted, uint64(t.BytesCompleted()))
		//			atomic.AddUint64(&d.stats.DroppedTotal, uint64(t.Length()))
		//			t.Drop()
		//		}(t)
		//	}
		//}
		//atomic.StoreUint64(&d.stats.DroppedCompleted, 0)
		//atomic.StoreUint64(&d.stats.DroppedTotal, 0)
		//d.addTorrentFilesFromDisk(false)
		for {
			torrents := d.torrentClient.Torrents()
			select {
			case <-d.ctx.Done():
				return
			default:
			}
			for _, t := range torrents {
				if t.Complete.Bool() {
					select {
					case <-d.ctx.Done():
						return
					case <-t.GotInfo():
					}

					if err := d.db.Update(d.ctx,
						torrentInfoUpdater(t.Info().Name, nil, t.Info(), t.Complete.Bool())); err != nil {
						d.logger.Warn("Failed to update file info", "file", t.Info().Name, "err", err)
					}

					continue
				}

				if err := sem.Acquire(d.ctx, 1); err != nil {
					return
				}
				t.AllowDataDownload()
				select {
				case <-d.ctx.Done():
					return
				case <-t.GotInfo():
				}
				t.DownloadAll()
				d.wg.Add(1)
				go func(t *torrent.Torrent) {
					defer d.wg.Done()
					defer sem.Release(1)
					select {
					case <-d.ctx.Done():
						return
					case <-t.Complete.On():
					}
				}(t)
			}

			select {
			case <-d.ctx.Done():
				return
			case <-time.After(10 * time.Second):
			}
		}
	}()

	logEvery := time.NewTicker(20 * time.Second)
	defer logEvery.Stop()

	statInterval := 20 * time.Second
	statEvery := time.NewTicker(statInterval)
	defer statEvery.Stop()

	var m runtime.MemStats
	justCompleted := true
	for {
		select {
		case <-d.ctx.Done():
			return d.ctx.Err()
		case <-statEvery.C:
			d.ReCalcStats(statInterval)

		case <-logEvery.C:
			if silent {
				continue
			}

			stats := d.Stats()

			dbg.ReadMemStats(&m)
			if stats.Completed {
				if justCompleted {
					justCompleted = false
					// force fsync of db. to not loose results of downloading on power-off
					_ = d.db.Update(d.ctx, func(tx kv.RwTx) error { return nil })
				}

				d.logger.Info("[snapshots] Seeding",
					"up", common.ByteCount(stats.UploadRate)+"/s",
					"peers", stats.PeersUnique,
					"conns", stats.ConnectionsTotal,
					"files", stats.FilesTotal,
					"alloc", common.ByteCount(m.Alloc), "sys", common.ByteCount(m.Sys),
				)
				continue
			}

			d.logger.Info("[snapshots] Downloading",
				"progress", fmt.Sprintf("%.2f%% %s/%s", stats.Progress, common.ByteCount(stats.BytesCompleted), common.ByteCount(stats.BytesTotal)),
				"download", common.ByteCount(stats.DownloadRate)+"/s",
				"upload", common.ByteCount(stats.UploadRate)+"/s",
				"peers", stats.PeersUnique,
				"conns", stats.ConnectionsTotal,
				"files", stats.FilesTotal,
				"alloc", common.ByteCount(m.Alloc), "sys", common.ByteCount(m.Sys),
			)

			if stats.PeersUnique == 0 {
				ips := d.TorrentClient().BadPeerIPs()
				if len(ips) > 0 {
					d.logger.Info("[snapshots] Stats", "banned", ips)
				}
			}
		}
	}
}

func (d *Downloader) SnapDir() string { return d.cfg.Dirs.Snap }

func (d *Downloader) ReCalcStats(interval time.Duration) {
	d.statsLock.Lock()
	defer d.statsLock.Unlock()
	//Call this methods outside of `statsLock` critical section, because they have own locks with contention
	torrents := d.torrentClient.Torrents()
	connStats := d.torrentClient.ConnStats()
	peers := make(map[torrent.PeerID]struct{}, 16)

	prevStats, stats := d.stats, d.stats

	stats.Completed = true
	stats.BytesDownload = uint64(connStats.BytesReadUsefulIntendedData.Int64())
	stats.BytesUpload = uint64(connStats.BytesWrittenData.Int64())

	stats.BytesTotal, stats.BytesCompleted, stats.ConnectionsTotal, stats.MetadataReady = atomic.LoadUint64(&stats.DroppedTotal), atomic.LoadUint64(&stats.DroppedCompleted), 0, 0

	var zeroProgress []string
	var noMetadata []string

	isDiagEnabled := diagnostics.TypeOf(diagnostics.SnapshoFilesList{}).Enabled()
	if isDiagEnabled {
		filesList := make([]string, 0, len(torrents))
		for _, t := range torrents {
			filesList = append(filesList, t.Name())
		}
		diagnostics.Send(diagnostics.SnapshoFilesList{Files: filesList})
	}

	for _, t := range torrents {
		torrentComplete := t.Complete.Bool()

		select {
		case <-t.GotInfo():
			stats.MetadataReady++

			// call methods once - to reduce internal mutex contention
			peersOfThisFile := t.PeerConns()
			weebseedPeersOfThisFile := t.WebseedPeerConns()
			bytesCompleted := t.BytesCompleted()
			tLen := t.Length()
			torrentName := t.Name()

			for _, peer := range peersOfThisFile {
				stats.ConnectionsTotal++
				peers[peer.PeerID] = struct{}{}
			}
			stats.BytesCompleted += uint64(bytesCompleted)
			stats.BytesTotal += uint64(tLen)

			progress := float32(float64(100) * (float64(bytesCompleted) / float64(tLen)))
			if progress == 0 {
				zeroProgress = append(zeroProgress, torrentName)
			}

			webseedRates, webseeds := getWebseedsRatesForlogs(weebseedPeersOfThisFile, torrentName, t.Complete.Bool())
			rates, peers := getPeersRatesForlogs(peersOfThisFile, torrentName)
			// more detailed statistic: download rate of each peer (for each file)
			if !t.Complete.Bool() && progress != 0 {
				d.logger.Log(d.verbosity, "[snapshots] progress", "file", torrentName, "progress", fmt.Sprintf("%.2f%%", progress), "peers", len(peersOfThisFile), "webseeds", len(weebseedPeersOfThisFile))
				d.logger.Log(d.verbosity, "[snapshots] webseed peers", webseedRates...)
				d.logger.Log(d.verbosity, "[snapshots] bittorrent peers", rates...)
			}

			diagnostics.Send(diagnostics.SegmentDownloadStatistics{
				Name:            torrentName,
				TotalBytes:      uint64(tLen),
				DownloadedBytes: uint64(bytesCompleted),
				Webseeds:        webseeds,
				Peers:           peers,
			})

		default:
			noMetadata = append(noMetadata, t.Name())

			var info torrentInfo

			d.db.View(d.ctx, func(tx kv.Tx) (err error) {
				infoBytes, err := tx.GetOne(kv.BittorrentInfo, []byte(t.Name()))

				if err != nil {
					return err
				}

				if err = json.Unmarshal(infoBytes, &info); err != nil {
					return err
				}

				return nil
			})

			if info.Completed != nil && info.Completed.Before(time.Now()) {
				if info.Length != nil {
					if fi, err := os.Stat(filepath.Join(d.SnapDir(), t.Name())); err == nil {
						torrentComplete = fi.Size() == *info.Length
						stats.BytesCompleted += uint64(*info.Length)
						stats.BytesTotal += uint64(*info.Length)
					}
				}
			}
		}

		stats.Completed = stats.Completed && torrentComplete
	}

	if len(noMetadata) > 0 {
		amount := len(noMetadata)
		if len(noMetadata) > 5 {
			noMetadata = append(noMetadata[:5], "...")
		}
		d.logger.Log(d.verbosity, "[snapshots] no metadata yet", "files", amount, "list", strings.Join(noMetadata, ","))
	}
	if len(zeroProgress) > 0 {
		amount := len(zeroProgress)
		if len(zeroProgress) > 5 {
			zeroProgress = append(zeroProgress[:5], "...")
		}
		d.logger.Log(d.verbosity, "[snapshots] no progress yet", "files", amount, "list", strings.Join(zeroProgress, ","))
	}

	stats.DownloadRate = (stats.BytesDownload - prevStats.BytesDownload) / uint64(interval.Seconds())
	stats.UploadRate = (stats.BytesUpload - prevStats.BytesUpload) / uint64(interval.Seconds())

	if stats.BytesTotal == 0 {
		stats.Progress = 0
	} else {
		stats.Progress = float32(float64(100) * (float64(stats.BytesCompleted) / float64(stats.BytesTotal)))
		if int(stats.Progress) == 100 && !stats.Completed {
			stats.Progress = 99.99
		}
	}
	stats.PeersUnique = int32(len(peers))
	stats.FilesTotal = int32(len(torrents))

	d.stats = stats
}

func getWebseedsRatesForlogs(weebseedPeersOfThisFile []*torrent.Peer, fName string, finished bool) ([]interface{}, []diagnostics.SegmentPeer) {
	seeds := make([]diagnostics.SegmentPeer, 0, len(weebseedPeersOfThisFile))
	webseedRates := make([]interface{}, 0, len(weebseedPeersOfThisFile)*2)
	webseedRates = append(webseedRates, "file", fName)
	for _, peer := range weebseedPeersOfThisFile {
		urlS := strings.Trim(strings.TrimPrefix(peer.String(), "webseed peer for "), "\"")
		if urlObj, err := url.Parse(urlS); err == nil {
			if shortUrl, err := url.JoinPath(urlObj.Host, urlObj.Path); err == nil {
				rate := uint64(peer.DownloadRate())
				if !finished {
					seed := diagnostics.SegmentPeer{
						Url:          urlObj.Host,
						DownloadRate: rate,
					}
					seeds = append(seeds, seed)
				}
				webseedRates = append(webseedRates, shortUrl, fmt.Sprintf("%s/s", common.ByteCount(rate)))
			}
		}
	}

	return webseedRates, seeds
}

func getPeersRatesForlogs(peersOfThisFile []*torrent.PeerConn, fName string) ([]interface{}, []diagnostics.SegmentPeer) {
	peers := make([]diagnostics.SegmentPeer, 0, len(peersOfThisFile))
	rates := make([]interface{}, 0, len(peersOfThisFile)*2)
	rates = append(rates, "file", fName)

	for _, peer := range peersOfThisFile {
		dr := uint64(peer.DownloadRate())
		url := fmt.Sprintf("%v", peer.PeerClientName.Load())

		segPeer := diagnostics.SegmentPeer{
			Url:          url,
			DownloadRate: dr,
		}
		peers = append(peers, segPeer)
		rates = append(rates, peer.PeerClientName.Load(), fmt.Sprintf("%s/s", common.ByteCount(dr)))
	}

	return rates, peers
}

func (d *Downloader) VerifyData(ctx context.Context, whiteList []string, failFast bool) error {
	total := 0
	allTorrents := d.torrentClient.Torrents()
	toVerify := make([]*torrent.Torrent, 0, len(allTorrents))
	for _, t := range allTorrents {
		select {
		case <-t.GotInfo():
		case <-ctx.Done():
			return ctx.Err()
		}

		if len(whiteList) > 0 {
			name := t.Name()
			exactOrPartialMatch := slices.ContainsFunc(whiteList, func(s string) bool {
				return name == s || strings.HasSuffix(name, s) || strings.HasPrefix(name, s)
			})
			if !exactOrPartialMatch {
				continue
			}
		}
		toVerify = append(toVerify, t)
		total += t.NumPieces()
	}
	d.logger.Info("[snapshots] Verify start")
	defer d.logger.Info("[snapshots] Verify done", "files", len(toVerify), "whiteList", whiteList)

	completedPieces := &atomic.Uint64{}

	{
		logEvery := time.NewTicker(20 * time.Second)
		defer logEvery.Stop()
		d.wg.Add(1)
		go func() {
			defer d.wg.Done()
			for {
				select {
				case <-ctx.Done():
					return
				case <-logEvery.C:
					d.logger.Info("[snapshots] Verify", "progress", fmt.Sprintf("%.2f%%", 100*float64(completedPieces.Load())/float64(total)))
				}
			}
		}()
	}

	g, ctx := errgroup.WithContext(ctx)
	// torrent lib internally limiting amount of hashers per file
	// set limit here just to make load predictable, not to control Disk/CPU consumption
	g.SetLimit(runtime.GOMAXPROCS(-1) * 4)
	for _, t := range toVerify {
		t := t
		g.Go(func() error {
			if failFast {
				return VerifyFileFailFast(ctx, t, d.SnapDir(), completedPieces)
			}
			return ScheduleVerifyFile(ctx, t, completedPieces)
		})
	}

	if err := g.Wait(); err != nil {
		return err
	}
	// force fsync of db. to not loose results of validation on power-off
	return d.db.Update(context.Background(), func(tx kv.RwTx) error { return nil })
}

// AddNewSeedableFile decides what we do depending on wether we have the .seg file or the .torrent file
// have .torrent no .seg => get .seg file from .torrent
// have .seg no .torrent => get .torrent from .seg
func (d *Downloader) AddNewSeedableFile(ctx context.Context, name string) error {
	ff, ok := snaptype.ParseFileName("", name)
	if ok {
		if !d.cfg.SnapshotConfig.Seedable(ff) {
			return nil
		}
	} else {
		if !e3seedable(name) {
			return nil
		}
	}

	// if we don't have the torrent file we build it if we have the .seg file
	err := BuildTorrentIfNeed(ctx, name, d.SnapDir(), d.torrentFiles)
	if err != nil {
		return fmt.Errorf("AddNewSeedableFile: %w", err)
	}
	ts, err := d.torrentFiles.LoadByName(name)
	if err != nil {
		return fmt.Errorf("AddNewSeedableFile: %w", err)
	}
	_, _, err = addTorrentFile(ctx, ts, d.torrentClient, d.db, d.webseeds)
	if err != nil {
		return fmt.Errorf("addTorrentFile: %w", err)
	}
	return nil
}

func (d *Downloader) alreadyHaveThisName(name string) bool {
	for _, t := range d.torrentClient.Torrents() {
		select {
		case <-t.GotInfo():
			if t.Name() == name {
				return true
			}
		default:
		}
	}
	return false
}

func (d *Downloader) AddMagnetLink(ctx context.Context, infoHash metainfo.Hash, name string) error {
	return d.addMagnetLink(ctx, infoHash, name, false)
}

func (d *Downloader) addMagnetLink(ctx context.Context, infoHash metainfo.Hash, name string, force bool) error {
	// Paranoic Mode on: if same file changed infoHash - skip it
	// Example:
	//  - Erigon generated file X with hash H1. User upgraded Erigon. New version has preverified file X with hash H2. Must ignore H2 (don't send to Downloader)
	if d.alreadyHaveThisName(name) || !IsSnapNameAllowed(name) {
		return nil
	}
<<<<<<< HEAD
	if d.torrentFiles.newDownloadsAreProhibited() {
=======

	if !force && d.torrentFiles.newDownloadsAreProhibited() {
>>>>>>> 9731f716
		return nil
	}

	mi := &metainfo.MetaInfo{AnnounceList: Trackers}
	magnet := mi.Magnet(&infoHash, &metainfo.Info{Name: name})
	spec, err := torrent.TorrentSpecFromMagnetUri(magnet.String())
	if err != nil {
		return err
	}
	t, ok, err := addTorrentFile(ctx, spec, d.torrentClient, d.db, d.webseeds)
	if err != nil {
		return err
	}
	if !ok {
		return nil
	}
	d.wg.Add(1)
	go func(t *torrent.Torrent) {
		defer d.wg.Done()
		select {
		case <-ctx.Done():
			return
		case <-t.GotInfo():
		}

		if !d.snapshotLock.Downloads.Contains(name) {
			mi := t.Metainfo()
			if err := CreateTorrentFileIfNotExists(d.SnapDir(), t.Info(), &mi, d.torrentFiles); err != nil {
				d.logger.Warn("[snapshots] create torrent file", "err", err)
				return
			}
		}

		urls, ok := d.webseeds.ByFileName(t.Name())
		if ok {
			t.AddWebSeeds(urls)
		}
	}(t)
	//log.Debug("[downloader] downloaded both seg and torrent files", "hash", infoHash)
	return nil
}

func seedableFiles(dirs datadir.Dirs, chainName string) ([]string, error) {
	files, err := seedableSegmentFiles(dirs.Snap, chainName)
	if err != nil {
		return nil, fmt.Errorf("seedableSegmentFiles: %w", err)
	}
	l1, err := seedableSnapshotsBySubDir(dirs.Snap, "idx")
	if err != nil {
		return nil, err
	}
	l2, err := seedableSnapshotsBySubDir(dirs.Snap, "history")
	if err != nil {
		return nil, err
	}
	l3, err := seedableSnapshotsBySubDir(dirs.Snap, "domain")
	if err != nil {
		return nil, err
	}
	files = append(append(append(files, l1...), l2...), l3...)
	return files, nil
}
func (d *Downloader) addTorrentFilesFromDisk(quiet bool) error {
	logEvery := time.NewTicker(20 * time.Second)
	defer logEvery.Stop()

	files, err := AllTorrentSpecs(d.cfg.Dirs, d.torrentFiles)
	if err != nil {
		return err
	}
	for i, ts := range files {
		_, _, err := addTorrentFile(d.ctx, ts, d.torrentClient, d.db, d.webseeds)
		if err != nil {
			return err
		}
		select {
		case <-logEvery.C:
			if !quiet {
				log.Info("[snapshots] Adding .torrent files", "progress", fmt.Sprintf("%d/%d", i, len(files)))
			}
		default:
		}
	}
	return nil
}
func (d *Downloader) BuildTorrentFilesIfNeed(ctx context.Context, chain string, ignore snapcfg.Preverified) error {
	return BuildTorrentFilesIfNeed(ctx, d.cfg.Dirs, d.torrentFiles, chain, ignore)
}
func (d *Downloader) Stats() AggStats {
	d.statsLock.RLock()
	defer d.statsLock.RUnlock()
	return d.stats
}

func (d *Downloader) Close() {
	d.stopMainLoop()
	d.wg.Wait()
	d.torrentClient.Close()
	if err := d.folder.Close(); err != nil {
		d.logger.Warn("[snapshots] folder.close", "err", err)
	}
	if err := d.pieceCompletionDB.Close(); err != nil {
		d.logger.Warn("[snapshots] pieceCompletionDB.close", "err", err)
	}
	d.db.Close()
}

func (d *Downloader) PeerID() []byte {
	peerID := d.torrentClient.PeerID()
	return peerID[:]
}

func (d *Downloader) StopSeeding(hash metainfo.Hash) error {
	t, ok := d.torrentClient.Torrent(hash)
	if !ok {
		return nil
	}
	ch := t.Closed()
	t.Drop()
	<-ch
	return nil
}

func (d *Downloader) TorrentClient() *torrent.Client { return d.torrentClient }

func openClient(ctx context.Context, dbDir, snapDir string, cfg *torrent.ClientConfig) (db kv.RwDB, c storage.PieceCompletion, m storage.ClientImplCloser, torrentClient *torrent.Client, err error) {
	db, err = mdbx.NewMDBX(log.New()).
		Label(kv.DownloaderDB).
		WithTableCfg(func(defaultBuckets kv.TableCfg) kv.TableCfg { return kv.DownloaderTablesCfg }).
		GrowthStep(16 * datasize.MB).
		MapSize(16 * datasize.GB).
		PageSize(uint64(8 * datasize.KB)).
		Path(dbDir).
		Open(ctx)
	if err != nil {
		return nil, nil, nil, nil, fmt.Errorf("torrentcfg.openClient: %w", err)
	}
	c, err = NewMdbxPieceCompletion(db)
	if err != nil {
		return nil, nil, nil, nil, fmt.Errorf("torrentcfg.NewMdbxPieceCompletion: %w", err)
	}
	m = storage.NewMMapWithCompletion(snapDir, c)
	cfg.DefaultStorage = m

	torrentClient, err = torrent.NewClient(cfg)
	if err != nil {
		return nil, nil, nil, nil, fmt.Errorf("torrent.NewClient: %w", err)
	}

	return db, c, m, torrentClient, nil
}<|MERGE_RESOLUTION|>--- conflicted
+++ resolved
@@ -24,6 +24,8 @@
 	"fmt"
 	"io"
 	"net/url"
+	"os"
+	"path/filepath"
 	"runtime"
 	"strings"
 	"sync"
@@ -163,8 +165,6 @@
 	return d, nil
 }
 
-<<<<<<< HEAD
-=======
 const SnapshotsLockFileName = "snapshot-lock.json"
 
 type snapshotLock struct {
@@ -491,7 +491,6 @@
 	return nil
 }
 
->>>>>>> 9731f716
 func (d *Downloader) MainLoopInBackground(silent bool) {
 	d.wg.Add(1)
 	go func() {
@@ -977,12 +976,8 @@
 	if d.alreadyHaveThisName(name) || !IsSnapNameAllowed(name) {
 		return nil
 	}
-<<<<<<< HEAD
-	if d.torrentFiles.newDownloadsAreProhibited() {
-=======
 
 	if !force && d.torrentFiles.newDownloadsAreProhibited() {
->>>>>>> 9731f716
 		return nil
 	}
 
