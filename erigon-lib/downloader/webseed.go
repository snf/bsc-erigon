package downloader

import (
	"bytes"
	"context"
	"fmt"
	"io"
	"net/http"
	"net/url"
	"os"
	"path/filepath"
	"strings"
	"sync"

	"github.com/c2h5oh/datasize"
	"github.com/ledgerwatch/erigon-lib/chain/snapcfg"
	"golang.org/x/sync/errgroup"

	"github.com/anacrolix/torrent/bencode"
	"github.com/anacrolix/torrent/metainfo"
	"github.com/ledgerwatch/erigon-lib/downloader/snaptype"
	"github.com/ledgerwatch/log/v3"
	"github.com/pelletier/go-toml/v2"
)

// WebSeeds - allow use HTTP-based infrastrucutre to support Bittorrent network
// it allows download .torrent files and data files from trusted url's (for example: S3 signed url)
type WebSeeds struct {
	lock sync.Mutex

	byFileName          snaptype.WebSeedUrls // HTTP urls of data files
	torrentUrls         snaptype.TorrentUrls // HTTP urls of .torrent files
	downloadTorrentFile bool
	torrentsWhitelist   snapcfg.Preverified

	logger    log.Logger
	verbosity log.Lvl

	torrentFiles *TorrentFiles
}

func (d *WebSeeds) Discover(ctx context.Context, urls []*url.URL, files []string, rootDir string) {
<<<<<<< HEAD
	d.downloadWebseedTomlFromProviders(ctx, urls, files)
	d.downloadTorrentFilesFromProviders(ctx, rootDir)
=======
	if d.torrentFiles.newDownloadsAreProhibited() {
		return
	}
	listsOfFiles := d.constructListsOfFiles(ctx, urls, files)
	torrentMap := d.makeTorrentUrls(listsOfFiles)
	webSeedMap := d.downloadTorrentFilesFromProviders(ctx, rootDir, torrentMap)
	d.makeWebSeedUrls(listsOfFiles, webSeedMap)
>>>>>>> 088fd8ef
}

func (d *WebSeeds) constructListsOfFiles(ctx context.Context, httpProviders []*url.URL, diskProviders []string) []snaptype.WebSeedsFromProvider {
	log.Debug("[snapshots] webseed providers", "http", len(httpProviders), "disk", len(diskProviders))
	listsOfFiles := make([]snaptype.WebSeedsFromProvider, 0, len(httpProviders)+len(diskProviders))

	for _, webSeedProviderURL := range httpProviders {
		select {
		case <-ctx.Done():
			return listsOfFiles
		default:
		}
		manifestResponse, err := d.retrieveManifest(ctx, webSeedProviderURL)
		if err != nil { // don't fail on error
			d.logger.Debug("[snapshots.webseed] get from HTTP provider", "err", err, "url", webSeedProviderURL.EscapedPath())
			continue
		}
		listsOfFiles = append(listsOfFiles, manifestResponse)
	}

	// add to list files from disk
	for _, webSeedFile := range diskProviders {
		response, err := d.readWebSeedsFile(webSeedFile)
		if err != nil { // don't fail on error
			d.logger.Debug("[snapshots.webseed] get from File provider", "err", err)
			continue
		}
		listsOfFiles = append(listsOfFiles, response)
	}
	return listsOfFiles
}

func (d *WebSeeds) makeTorrentUrls(listsOfFiles []snaptype.WebSeedsFromProvider) map[url.URL]string {
	torrentMap := map[url.URL]string{}
	torrentUrls := snaptype.TorrentUrls{}
	for _, urls := range listsOfFiles {
		for name, wUrl := range urls {
			if !strings.HasSuffix(name, ".torrent") {
				continue
			}
			if !nameWhitelisted(name, d.torrentsWhitelist) {
				continue
			}
			uri, err := url.ParseRequestURI(wUrl)
			if err != nil {
				d.logger.Debug("[snapshots] url is invalid", "url", wUrl, "err", err)
				continue
			}
			torrentUrls[name] = append(torrentUrls[name], uri)
			torrentMap[*uri] = strings.TrimSuffix(name, ".torrent")
		}
	}

	d.lock.Lock()
	defer d.lock.Unlock()
	d.torrentUrls = torrentUrls
	return torrentMap
}

func (d *WebSeeds) makeWebSeedUrls(listsOfFiles []snaptype.WebSeedsFromProvider, webSeedMap map[string]struct{}) {
	webSeedUrls := snaptype.WebSeedUrls{}
	for _, urls := range listsOfFiles {
		for name, wUrl := range urls {
			if strings.HasSuffix(name, ".torrent") {
				continue
			}
			if _, ok := webSeedMap[name]; ok {
				webSeedUrls[name] = append(webSeedUrls[name], wUrl)
			}
		}
	}

	d.lock.Lock()
	defer d.lock.Unlock()
	d.byFileName = webSeedUrls
}

func (d *WebSeeds) TorrentUrls() snaptype.TorrentUrls {
	d.lock.Lock()
	defer d.lock.Unlock()
	return d.torrentUrls
}

func (d *WebSeeds) Len() int {
	d.lock.Lock()
	defer d.lock.Unlock()
	return len(d.byFileName)
}

func (d *WebSeeds) ByFileName(name string) (metainfo.UrlList, bool) {
	d.lock.Lock()
	defer d.lock.Unlock()
	v, ok := d.byFileName[name]
	return v, ok
}
func (d *WebSeeds) retrieveManifest(ctx context.Context, webSeedProviderUrl *url.URL) (snaptype.WebSeedsFromProvider, error) {
	baseUrl := webSeedProviderUrl.String()
	ref, err := url.Parse("manifest.txt")
	if err != nil {
		return nil, err
	}
	u := webSeedProviderUrl.ResolveReference(ref)
	request, err := http.NewRequest(http.MethodGet, u.String(), nil)
	if err != nil {
		return nil, err
	}

	request = request.WithContext(ctx)
	resp, err := http.DefaultClient.Do(request)
	if err != nil {
		return nil, fmt.Errorf("webseed.http: %w, host=%s, url=%s", err, webSeedProviderUrl.Hostname(), webSeedProviderUrl.EscapedPath())
	}
	defer resp.Body.Close()
	b, err := io.ReadAll(resp.Body)
	if err != nil {
		return nil, fmt.Errorf("webseed.http: %w, host=%s, url=%s, ", err, webSeedProviderUrl.Hostname(), webSeedProviderUrl.EscapedPath())
	}
	response := snaptype.WebSeedsFromProvider{}
	fileNames := strings.Split(string(b), "\n")
	for _, f := range fileNames {
		response[f], err = url.JoinPath(baseUrl, f)
		if err != nil {
			return nil, err
		}
	}
	d.logger.Debug("[snapshots.webseed] get from HTTP provider", "urls", len(response), "host", webSeedProviderUrl.Hostname(), "url", webSeedProviderUrl.EscapedPath())
	return response, nil
}
func (d *WebSeeds) readWebSeedsFile(webSeedProviderPath string) (snaptype.WebSeedsFromProvider, error) {
	_, fileName := filepath.Split(webSeedProviderPath)
	data, err := os.ReadFile(webSeedProviderPath)
	if err != nil {
		return nil, fmt.Errorf("webseed.readWebSeedsFile: file=%s, %w", fileName, err)
	}
	response := snaptype.WebSeedsFromProvider{}
	if err := toml.Unmarshal(data, &response); err != nil {
		return nil, fmt.Errorf("webseed.readWebSeedsFile: file=%s, %w", fileName, err)
	}
	d.logger.Debug("[snapshots.webseed] get from File provider", "urls", len(response), "file", fileName)
	return response, nil
}

// downloadTorrentFilesFromProviders - if they are not exist on file-system
<<<<<<< HEAD
func (d *WebSeeds) downloadTorrentFilesFromProviders(ctx context.Context, rootDir string) {
=======
func (d *WebSeeds) downloadTorrentFilesFromProviders(ctx context.Context, rootDir string, torrentMap map[url.URL]string) map[string]struct{} {
>>>>>>> 088fd8ef
	// TODO: need more tests, need handle more forward-compatibility and backward-compatibility case
	//  - now, if add new type of .torrent files to S3 bucket - existing nodes will start downloading it. maybe need whitelist of file types
	//  - maybe need download new files if --snap.stop=true
	webSeedMap := map[string]struct{}{}
	var webSeeMapLock sync.RWMutex
	if !d.downloadTorrentFile {
		return webSeedMap
	}
	if len(d.TorrentUrls()) == 0 {
		return webSeedMap
	}
	var addedNew int
	e, ctx := errgroup.WithContext(ctx)
	e.SetLimit(1024)
	urlsByName := d.TorrentUrls()
<<<<<<< HEAD
	//TODO:
	// - what to do if node already synced?

	for name, tUrls := range urlsByName {
		tPath := filepath.Join(rootDir, name)
		if dir.FileExist(tPath) {
			continue
		}
=======

	for fileName, tUrls := range urlsByName {
		name := fileName
>>>>>>> 088fd8ef
		addedNew++
		if !strings.HasSuffix(name, ".seg.torrent") {
			_, fName := filepath.Split(name)
			d.logger.Log(d.verbosity, "[snapshots] webseed has .torrent, but we skip it because this file-type not supported yet", "name", fName)
			continue
		}

		tUrls := tUrls
		e.Go(func() error {
			for _, url := range tUrls {
				res, err := d.callTorrentHttpProvider(ctx, url, name)
				if err != nil {
					d.logger.Log(d.verbosity, "[snapshots] got from webseed", "name", name, "err", err, "url", url)
					continue
				}
<<<<<<< HEAD
				if err := d.torrentFiles.Create(tPath, res); err != nil {
					d.logger.Log(d.verbosity, "[snapshots] .torrent from webseed rejected", "name", name, "err", err, "url", url)
					continue
=======
				if !d.torrentFiles.Exists(name) {
					if err := d.torrentFiles.Create(name, res); err != nil {
						d.logger.Log(d.verbosity, "[snapshots] .torrent from webseed rejected", "name", name, "err", err, "url", url)
						continue
					}
>>>>>>> 088fd8ef
				}
				webSeeMapLock.Lock()
				webSeedMap[torrentMap[*url]] = struct{}{}
				webSeeMapLock.Unlock()
				return nil
			}
			return nil
		})
	}
	if err := e.Wait(); err != nil {
		d.logger.Debug("[snapshots] webseed discover", "err", err)
	}
	return webSeedMap
}

func (d *WebSeeds) callTorrentHttpProvider(ctx context.Context, url *url.URL, fileName string) ([]byte, error) {
	request, err := http.NewRequest(http.MethodGet, url.String(), nil)
	if err != nil {
		return nil, err
	}
	request = request.WithContext(ctx)
	resp, err := http.DefaultClient.Do(request)
	if err != nil {
		return nil, fmt.Errorf("webseed.downloadTorrentFile: host=%s, url=%s, %w", url.Hostname(), url.EscapedPath(), err)
	}
	defer resp.Body.Close()
	//protect against too small and too big data
	if resp.ContentLength == 0 || resp.ContentLength > int64(128*datasize.MB) {
		return nil, nil
	}
	res, err := io.ReadAll(resp.Body)
	if err != nil {
		return nil, fmt.Errorf("webseed.downloadTorrentFile: host=%s, url=%s, %w", url.Hostname(), url.EscapedPath(), err)
	}
	if err = validateTorrentBytes(fileName, res, d.torrentsWhitelist); err != nil {
		return nil, fmt.Errorf("webseed.downloadTorrentFile: host=%s, url=%s, %w", url.Hostname(), url.EscapedPath(), err)
	}
	return res, nil
}

func validateTorrentBytes(fileName string, b []byte, whitelist snapcfg.Preverified) error {
	var mi metainfo.MetaInfo
	if err := bencode.NewDecoder(bytes.NewBuffer(b)).Decode(&mi); err != nil {
		return err
	}
	torrentHash := mi.HashInfoBytes()
	// files with different names can have same hash. means need check AND name AND hash.
	if !nameAndHashWhitelisted(fileName, torrentHash.String(), whitelist) {
		return fmt.Errorf(".torrent file is not whitelisted")
	}
	return nil
}

func nameWhitelisted(fileName string, whitelist snapcfg.Preverified) bool {
	return whitelist.Contains(strings.TrimSuffix(fileName, ".torrent"))
}

func nameAndHashWhitelisted(fileName, fileHash string, whitelist snapcfg.Preverified) bool {
	fileName = strings.TrimSuffix(fileName, ".torrent")

	for i := 0; i < len(whitelist); i++ {
		if whitelist[i].Name == fileName && whitelist[i].Hash == fileHash {
			return true
		}
	}
	return false
}<|MERGE_RESOLUTION|>--- conflicted
+++ resolved
@@ -40,10 +40,6 @@
 }
 
 func (d *WebSeeds) Discover(ctx context.Context, urls []*url.URL, files []string, rootDir string) {
-<<<<<<< HEAD
-	d.downloadWebseedTomlFromProviders(ctx, urls, files)
-	d.downloadTorrentFilesFromProviders(ctx, rootDir)
-=======
 	if d.torrentFiles.newDownloadsAreProhibited() {
 		return
 	}
@@ -51,7 +47,6 @@
 	torrentMap := d.makeTorrentUrls(listsOfFiles)
 	webSeedMap := d.downloadTorrentFilesFromProviders(ctx, rootDir, torrentMap)
 	d.makeWebSeedUrls(listsOfFiles, webSeedMap)
->>>>>>> 088fd8ef
 }
 
 func (d *WebSeeds) constructListsOfFiles(ctx context.Context, httpProviders []*url.URL, diskProviders []string) []snaptype.WebSeedsFromProvider {
@@ -195,11 +190,7 @@
 }
 
 // downloadTorrentFilesFromProviders - if they are not exist on file-system
-<<<<<<< HEAD
-func (d *WebSeeds) downloadTorrentFilesFromProviders(ctx context.Context, rootDir string) {
-=======
 func (d *WebSeeds) downloadTorrentFilesFromProviders(ctx context.Context, rootDir string, torrentMap map[url.URL]string) map[string]struct{} {
->>>>>>> 088fd8ef
 	// TODO: need more tests, need handle more forward-compatibility and backward-compatibility case
 	//  - now, if add new type of .torrent files to S3 bucket - existing nodes will start downloading it. maybe need whitelist of file types
 	//  - maybe need download new files if --snap.stop=true
@@ -215,20 +206,9 @@
 	e, ctx := errgroup.WithContext(ctx)
 	e.SetLimit(1024)
 	urlsByName := d.TorrentUrls()
-<<<<<<< HEAD
-	//TODO:
-	// - what to do if node already synced?
-
-	for name, tUrls := range urlsByName {
-		tPath := filepath.Join(rootDir, name)
-		if dir.FileExist(tPath) {
-			continue
-		}
-=======
 
 	for fileName, tUrls := range urlsByName {
 		name := fileName
->>>>>>> 088fd8ef
 		addedNew++
 		if !strings.HasSuffix(name, ".seg.torrent") {
 			_, fName := filepath.Split(name)
@@ -244,17 +224,11 @@
 					d.logger.Log(d.verbosity, "[snapshots] got from webseed", "name", name, "err", err, "url", url)
 					continue
 				}
-<<<<<<< HEAD
-				if err := d.torrentFiles.Create(tPath, res); err != nil {
-					d.logger.Log(d.verbosity, "[snapshots] .torrent from webseed rejected", "name", name, "err", err, "url", url)
-					continue
-=======
 				if !d.torrentFiles.Exists(name) {
 					if err := d.torrentFiles.Create(name, res); err != nil {
 						d.logger.Log(d.verbosity, "[snapshots] .torrent from webseed rejected", "name", name, "err", err, "url", url)
 						continue
 					}
->>>>>>> 088fd8ef
 				}
 				webSeeMapLock.Lock()
 				webSeedMap[torrentMap[*url]] = struct{}{}
