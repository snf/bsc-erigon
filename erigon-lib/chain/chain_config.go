--- conflicted
+++ resolved
@@ -64,13 +64,14 @@
 	MergeNetsplitBlock            *big.Int `json:"mergeNetsplitBlock,omitempty"`            // Virtual fork after The Merge to use as a network splitter; see FORK_NEXT_VALUE in EIP-3675
 
 	// Mainnet fork scheduling switched from block numbers to timestamps after The Merge
-<<<<<<< HEAD
 	ShanghaiTime   *big.Int `json:"shanghaiTime,omitempty"`
 	KeplerTime     *big.Int `json:"keplerTime,omitempty"`
 	FeynmanTime    *big.Int `json:"feynmanTime,omitempty"`
 	FeynmanFixTime *big.Int `json:"feynmanFixTime,omitempty"`
 	CancunTime     *big.Int `json:"cancunTime,omitempty"`
 	PragueTime     *big.Int `json:"pragueTime,omitempty"`
+	OsakaTime    *big.Int `json:"osakaTime,omitempty"`
+
 
 	// Parlia fork blocks
 	RamanujanBlock  *big.Int `json:"ramanujanBlock,omitempty" toml:",omitempty"`  // ramanujanBlock switch block (nil = no fork, 0 = already activated)
@@ -86,12 +87,6 @@
 	PlatoBlock      *big.Int `json:"platoBlock,omitempty" toml:",omitempty"`      // platoBlock switch block (nil = no fork, 0 = already activated)
 	HertzBlock      *big.Int `json:"hertzBlock,omitempty" toml:",omitempty"`      // hertzBlock switch block (nil = no fork, 0 = already activated)
 	HertzfixBlock   *big.Int `json:"hertzfixBlock,omitempty" toml:",omitempty"`   // hertzfixBlock switch block (nil = no fork, 0 = already activated)
-=======
-	ShanghaiTime *big.Int `json:"shanghaiTime,omitempty"`
-	CancunTime   *big.Int `json:"cancunTime,omitempty"`
-	PragueTime   *big.Int `json:"pragueTime,omitempty"`
-	OsakaTime    *big.Int `json:"osakaTime,omitempty"`
->>>>>>> 088fd8ef
 
 	// Optional EIP-4844 parameters
 	MinBlobGasPrice            *uint64 `json:"minBlobGasPrice,omitempty"`
@@ -128,7 +123,6 @@
 func (c *Config) String() string {
 	engine := c.getEngine()
 
-<<<<<<< HEAD
 	if c.Consensus == ParliaConsensus {
 		return fmt.Sprintf("{ChainID: %v Ramanujan: %v, Niels: %v, MirrorSync: %v, Bruno: %v, Euler: %v, Gibbs: %v, Nano: %v, Moran: %v, Planck: %v, Luban: %v, Plato: %v, Hertz: %v, Hertzfix: %v, ShanghaiTime: %v, KeplerTime %v, FeynmanTime %v, FeynmanFixTime %v, CancunTime %v, Engine: %v}",
 			c.ChainID,
@@ -154,10 +148,7 @@
 		)
 	}
 
-	return fmt.Sprintf("{ChainID: %v, Homestead: %v, DAO: %v, Tangerine Whistle: %v, Spurious Dragon: %v, Byzantium: %v, Constantinople: %v, Petersburg: %v, Istanbul: %v, Muir Glacier: %v, Berlin: %v, London: %v, Arrow Glacier: %v, Gray Glacier: %v, Terminal Total Difficulty: %v, Merge Netsplit: %v, Shanghai: %v, Cancun: %v, Prague: %v, Engine: %v}",
-=======
 	return fmt.Sprintf("{ChainID: %v, Homestead: %v, DAO: %v, Tangerine Whistle: %v, Spurious Dragon: %v, Byzantium: %v, Constantinople: %v, Petersburg: %v, Istanbul: %v, Muir Glacier: %v, Berlin: %v, London: %v, Arrow Glacier: %v, Gray Glacier: %v, Terminal Total Difficulty: %v, Merge Netsplit: %v, Shanghai: %v, Cancun: %v, Prague: %v, Osaka: %v, Engine: %v, NoPruneContracts: %v}",
->>>>>>> 088fd8ef
 		c.ChainID,
 		c.HomesteadBlock,
 		c.DAOForkBlock,
@@ -775,7 +766,6 @@
 // Rules is a one time interface meaning that it shouldn't be used in between transition
 // phases.
 type Rules struct {
-<<<<<<< HEAD
 	ChainID                                                       *big.Int
 	IsHomestead, IsTangerineWhistle, IsSpuriousDragon             bool
 	IsByzantium, IsConstantinople, IsPetersburg, IsIstanbul       bool
@@ -783,15 +773,6 @@
 	IsSharding, IsPrague, IsNapoli                                bool
 	IsNano, IsMoran, IsGibbs, IsPlanck, IsLuban, IsPlato, IsHertz bool
 	IsHertzfix, IsFeynman, IsFeynmanFix, IsParlia, IsAura         bool
-=======
-	ChainID                                           *big.Int
-	IsHomestead, IsTangerineWhistle, IsSpuriousDragon bool
-	IsByzantium, IsConstantinople, IsPetersburg       bool
-	IsIstanbul, IsBerlin, IsLondon, IsShanghai        bool
-	IsCancun, IsNapoli                                bool
-	IsPrague, isOsaka                                 bool
-	IsAura                                            bool
->>>>>>> 088fd8ef
 }
 
 // Rules ensures c's ChainID is not nil and returns a new Rules instance
@@ -814,7 +795,6 @@
 		IsLondon:           c.IsLondon(num),
 		IsNapoli:           c.IsNapoli(num),
 		IsPrague:           c.IsPrague(time),
-<<<<<<< HEAD
 		IsNano:             c.IsNano(num),
 		IsMoran:            c.IsMoran(num),
 		IsPlanck:           c.IsPlanck(num),
@@ -827,9 +807,6 @@
 		IsFeynman:          c.IsFeynman(num, time),
 		IsFeynmanFix:       c.IsFeynmanFix(num, time),
 		IsCancun:           c.IsCancun(num, time),
-=======
-		isOsaka:            c.IsOsaka(time),
->>>>>>> 088fd8ef
 		IsAura:             c.Aura != nil,
 		IsParlia:           true,
 	}
