--- conflicted
+++ resolved
@@ -3,8 +3,9 @@
 import (
 	"context"
 	"fmt"
+	"time"
+
 	"github.com/ledgerwatch/erigon/consensus"
-	"time"
 
 	"github.com/holiman/uint256"
 	jsoniter "github.com/json-iterator/go"
@@ -336,20 +337,7 @@
 		return err
 	}
 
-<<<<<<< HEAD
-	header, err := api._blockReader.Header(context.Background(), dbtx, hash, blockNumber)
-=======
-	var stateReader state.StateReader
-	if config.TxIndex == nil || isLatest {
-		stateReader, err = rpchelper.CreateStateReader(ctx, dbtx, blockNrOrHash, 0, api.filters, api.stateCache, api.historyV3(dbtx), chainConfig.ChainName)
-	} else {
-		stateReader, err = rpchelper.CreateHistoryStateReader(dbtx, blockNumber, int(*config.TxIndex), api.historyV3(dbtx), chainConfig.ChainName)
-	}
-	if err != nil {
-		return fmt.Errorf("create state reader: %v", err)
-	}
 	header, err := api._blockReader.Header(ctx, dbtx, hash, blockNumber)
->>>>>>> 7883a4e3
 	if err != nil {
 		return fmt.Errorf("could not fetch header %d(%x): %v", blockNumber, hash, err)
 	}
