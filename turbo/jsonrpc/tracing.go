package jsonrpc

import (
	"context"
	"fmt"
	"time"

	"github.com/holiman/uint256"
	jsoniter "github.com/json-iterator/go"
	"github.com/ledgerwatch/log/v3"

	"github.com/ledgerwatch/erigon-lib/common"
	"github.com/ledgerwatch/erigon-lib/common/hexutil"

	"github.com/ledgerwatch/erigon/common/math"
	"github.com/ledgerwatch/erigon/core"
	"github.com/ledgerwatch/erigon/core/state"
	"github.com/ledgerwatch/erigon/core/types"
	"github.com/ledgerwatch/erigon/core/vm"
	"github.com/ledgerwatch/erigon/core/vm/evmtypes"
	"github.com/ledgerwatch/erigon/eth/tracers"
	polygontracer "github.com/ledgerwatch/erigon/polygon/tracer"
	"github.com/ledgerwatch/erigon/rpc"
	"github.com/ledgerwatch/erigon/turbo/adapter/ethapi"
	"github.com/ledgerwatch/erigon/turbo/rpchelper"
	"github.com/ledgerwatch/erigon/turbo/transactions"
)

// TraceBlockByNumber implements debug_traceBlockByNumber. Returns Geth style block traces.
func (api *PrivateDebugAPIImpl) TraceBlockByNumber(ctx context.Context, blockNum rpc.BlockNumber, config *tracers.TraceConfig, stream *jsoniter.Stream) error {
	return api.traceBlock(ctx, rpc.BlockNumberOrHashWithNumber(blockNum), config, stream)
}

// TraceBlockByHash implements debug_traceBlockByHash. Returns Geth style block traces.
func (api *PrivateDebugAPIImpl) TraceBlockByHash(ctx context.Context, hash common.Hash, config *tracers.TraceConfig, stream *jsoniter.Stream) error {
	return api.traceBlock(ctx, rpc.BlockNumberOrHashWithHash(hash, true), config, stream)
}

func (api *PrivateDebugAPIImpl) traceBlock(ctx context.Context, blockNrOrHash rpc.BlockNumberOrHash, config *tracers.TraceConfig, stream *jsoniter.Stream) error {
	tx, err := api.db.BeginRo(ctx)
	if err != nil {
		stream.WriteNil()
		return err
	}
	defer tx.Rollback()

	blockNumber, hash, _, err := rpchelper.GetCanonicalBlockNumber(blockNrOrHash, tx, api.filters)
	if err != nil {
		stream.WriteNil()
		return err
	}
	block, err := api.blockWithSenders(tx, hash, blockNumber)
	if err != nil {
		stream.WriteNil()
		return err
	}
	if block == nil {
		stream.WriteNil()
		return fmt.Errorf("invalid arguments; block with hash %x not found", hash)
	}

	// if we've pruned this history away for this block then just return early
	// to save any red herring errors
	err = api.BaseAPI.checkPruneHistory(tx, block.NumberU64())
	if err != nil {
		stream.WriteNil()
		return err
	}

	if config == nil {
		config = &tracers.TraceConfig{}
	}

	if config.BorTraceEnabled == nil {
		var disabled bool
		config.BorTraceEnabled = &disabled
	}

	chainConfig, err := api.chainConfig(tx)
	if err != nil {
		stream.WriteNil()
		return err
	}
	engine := api.engine()

	_, blockCtx, _, ibs, _, err := transactions.ComputeTxEnv(ctx, engine, block, chainConfig, api._blockReader, tx, 0, api.historyV3(tx))
	if err != nil {
		stream.WriteNil()
		return err
	}

	signer := types.MakeSigner(chainConfig, block.NumberU64(), block.Time())
	rules := chainConfig.Rules(block.NumberU64(), block.Time())
	stream.WriteArrayStart()

	txns := block.Transactions()
	var borStateSyncTxn types.Transaction
	if *config.BorTraceEnabled {
		borStateSyncTxHash := types.ComputeBorTxHash(block.NumberU64(), block.Hash())
		_, ok, err := api._blockReader.EventLookup(ctx, tx, borStateSyncTxHash)
		if err != nil {
			stream.WriteArrayEnd()
			return err
		}
		if ok {
			borStateSyncTxn = types.NewBorTransaction()
			txns = append(txns, borStateSyncTxn)
		}
	}

	for idx, txn := range txns {
		isBorStateSyncTxn := borStateSyncTxn == txn
		var txnHash common.Hash
		if isBorStateSyncTxn {
			txnHash = types.ComputeBorTxHash(block.NumberU64(), block.Hash())
		} else {
			txnHash = txn.Hash()
		}

		stream.WriteObjectStart()
		stream.WriteObjectField("txHash")
		stream.WriteString(txnHash.Hex())
		stream.WriteMore()
		stream.WriteObjectField("result")
		select {
		default:
		case <-ctx.Done():
			stream.WriteNil()
			stream.WriteObjectEnd()
			stream.WriteArrayEnd()
			return ctx.Err()
		}
		ibs.SetTxContext(txnHash, block.Hash(), idx)
		msg, _ := txn.AsMessage(*signer, block.BaseFee(), rules)

		if msg.FeeCap().IsZero() && engine != nil {
			syscall := func(contract common.Address, data []byte) ([]byte, error) {
				return core.SysCallContract(contract, data, chainConfig, ibs, block.Header(), engine, true /* constCall */)
			}
			msg.SetIsFree(engine.IsServiceTransaction(msg.From(), syscall))
		}

		txCtx := evmtypes.TxContext{
			TxHash:     txnHash,
			Origin:     msg.From(),
			GasPrice:   msg.GasPrice(),
			BlobHashes: msg.BlobHashes(),
		}

		if isBorStateSyncTxn {
			err = polygontracer.TraceBorStateSyncTxnDebugAPI(
				ctx,
				tx,
				chainConfig,
				config,
				ibs,
				api._blockReader,
				block.Hash(),
				block.NumberU64(),
				block.Time(),
				blockCtx,
				stream,
				api.evmCallTimeout,
			)
		} else {
			err = transactions.TraceTx(ctx, msg, blockCtx, txCtx, ibs, config, chainConfig, stream, api.evmCallTimeout)
		}
		if err == nil {
			err = ibs.FinalizeTx(rules, state.NewNoopWriter())
		}

		// if we have an error we want to output valid json for it before continuing after clearing down potential writes to the stream
		if err != nil {
			stream.WriteMore()
			rpc.HandleError(err, stream)
		}

		stream.WriteObjectEnd()
		if idx != len(txns)-1 {
			stream.WriteMore()
		}

		if err := stream.Flush(); err != nil {
			return err
		}
	}

	stream.WriteArrayEnd()
	if err := stream.Flush(); err != nil {
		return err
	}

	return nil
}

// TraceTransaction implements debug_traceTransaction. Returns Geth style transaction traces.
func (api *PrivateDebugAPIImpl) TraceTransaction(ctx context.Context, hash common.Hash, config *tracers.TraceConfig, stream *jsoniter.Stream) error {
	tx, err := api.db.BeginRo(ctx)
	if err != nil {
		stream.WriteNil()
		return err
	}
	defer tx.Rollback()
	chainConfig, err := api.chainConfig(tx)
	if err != nil {
		stream.WriteNil()
		return err
	}
	// Retrieve the transaction and assemble its EVM context
	var isBorStateSyncTxn bool
	blockNum, ok, err := api.txnLookup(tx, hash)
	if err != nil {
		stream.WriteNil()
		return err
	}
	if !ok {
		if chainConfig.Bor == nil {
			stream.WriteNil()
			return nil
		}

		// otherwise this may be a bor state sync transaction - check
		blockNum, ok, err = api._blockReader.EventLookup(ctx, tx, hash)
		if err != nil {
			stream.WriteNil()
			return err
		}
		if !ok {
			stream.WriteNil()
			return nil
		}
		if config == nil || config.BorTraceEnabled == nil || *config.BorTraceEnabled == false {
			stream.WriteEmptyArray() // matches maticnetwork/bor API behaviour for consistency
			return nil
		}

		isBorStateSyncTxn = true
	}

	// check pruning to ensure we have history at this block level
	err = api.BaseAPI.checkPruneHistory(tx, blockNum)
	if err != nil {
		stream.WriteNil()
		return err
	}

	block, err := api.blockByNumberWithSenders(tx, blockNum)
	if err != nil {
		stream.WriteNil()
		return err
	}
	if block == nil {
		stream.WriteNil()
		return nil
	}
	var txnIndex int
	var txn types.Transaction
	for i := 0; i < block.Transactions().Len() && !isBorStateSyncTxn; i++ {
		transaction := block.Transactions()[i]
		if transaction.Hash() == hash {
			txnIndex = i
			txn = transaction
			break
		}
	}
	if txn == nil {
		if isBorStateSyncTxn {
			// bor state sync tx is appended at the end of the block
			txnIndex = block.Transactions().Len()
		} else {
			stream.WriteNil()
			return fmt.Errorf("transaction %#x not found", hash)
		}
	}
	engine := api.engine()

	msg, blockCtx, txCtx, ibs, _, err := transactions.ComputeTxEnv(ctx, engine, block, chainConfig, api._blockReader, tx, txnIndex, api.historyV3(tx))
	if err != nil {
		stream.WriteNil()
		return err
	}
	if isBorStateSyncTxn {
		return polygontracer.TraceBorStateSyncTxnDebugAPI(
			ctx,
			tx,
			chainConfig,
			config,
			ibs,
			api._blockReader,
			block.Hash(),
			blockNum,
			block.Time(),
			blockCtx,
			stream,
			api.evmCallTimeout,
		)
	}
	// Trace the transaction and return
	return transactions.TraceTx(ctx, msg, blockCtx, txCtx, ibs, config, chainConfig, stream, api.evmCallTimeout)
}

func (api *PrivateDebugAPIImpl) TraceCall(ctx context.Context, args ethapi.CallArgs, blockNrOrHash rpc.BlockNumberOrHash, config *tracers.TraceConfig, stream *jsoniter.Stream) error {
	dbtx, err := api.db.BeginRo(ctx)
	if err != nil {
		return fmt.Errorf("create ro transaction: %v", err)
	}
	defer dbtx.Rollback()

	chainConfig, err := api.chainConfig(dbtx)
	if err != nil {
		return fmt.Errorf("read chain config: %v", err)
	}
	engine := api.engine()

	blockNumber, hash, isLatest, err := rpchelper.GetBlockNumber(blockNrOrHash, dbtx, api.filters)
	if err != nil {
		return fmt.Errorf("get block number: %v", err)
	}

	err = api.BaseAPI.checkPruneHistory(dbtx, blockNumber)
	if err != nil {
		return err
	}

	header, err := api._blockReader.Header(context.Background(), dbtx, hash, blockNumber)
	if err != nil {
		return fmt.Errorf("could not fetch header %d(%x): %v", blockNumber, hash, err)
	}
	if header == nil {
		return fmt.Errorf("block %d(%x) not found", blockNumber, hash)
	}

	var stateReader state.StateReader
	if config.TxIndex == nil || isLatest {
		stateReader, err = rpchelper.CreateStateReader(ctx, dbtx, blockNrOrHash, 0, api.filters, api.stateCache, api.historyV3(dbtx), api._blockReader, chainConfig.ChainName)
	} else {
		stateReader, err = rpchelper.CreateHistoryStateReader(dbtx, blockNumber, int(*config.TxIndex), api.historyV3(dbtx), header.Time, chainConfig.ChainName)
	}
	if err != nil {
		return fmt.Errorf("create state reader: %v", err)
	}

	ibs := state.New(stateReader)

	if config != nil && config.StateOverrides != nil {
		if err := config.StateOverrides.Override(ibs); err != nil {
			return fmt.Errorf("override state: %v", err)
		}
	}

	var baseFee *uint256.Int
	if header != nil && header.BaseFee != nil {
		var overflow bool
		baseFee, overflow = uint256.FromBig(header.BaseFee)
		if overflow {
			return fmt.Errorf("header.BaseFee uint256 overflow")
		}
	}
	msg, err := args.ToMessage(api.GasCap, baseFee)
	if err != nil {
		return fmt.Errorf("convert args to msg: %v", err)
	}

	blockCtx := transactions.NewEVMBlockContext(engine, header, blockNrOrHash.RequireCanonical, dbtx, api._blockReader)
	txCtx := core.NewEVMTxContext(msg)
	// Trace the transaction and return
	return transactions.TraceTx(ctx, msg, blockCtx, txCtx, ibs, config, chainConfig, stream, api.evmCallTimeout)
}

func (api *PrivateDebugAPIImpl) TraceCallMany(ctx context.Context, bundles []Bundle, simulateContext StateContext, config *tracers.TraceConfig, stream *jsoniter.Stream) error {
	var (
		hash               common.Hash
		replayTransactions types.Transactions
		evm                *vm.EVM
		blockCtx           evmtypes.BlockContext
		txCtx              evmtypes.TxContext
		overrideBlockHash  map[uint64]common.Hash
	)

	if config == nil {
		config = &tracers.TraceConfig{}
	}

	overrideBlockHash = make(map[uint64]common.Hash)
	tx, err := api.db.BeginRo(ctx)
	if err != nil {
		stream.WriteNil()
		return err
	}
	defer tx.Rollback()
	chainConfig, err := api.chainConfig(tx)
	if err != nil {
		stream.WriteNil()
		return err
	}
	if len(bundles) == 0 {
		stream.WriteNil()
		return fmt.Errorf("empty bundles")
	}
	empty := true
	for _, bundle := range bundles {
		if len(bundle.Transactions) != 0 {
			empty = false
		}
	}

	if empty {
		stream.WriteNil()
		return fmt.Errorf("empty bundles")
	}

	defer func(start time.Time) { log.Trace("Tracing CallMany finished", "runtime", time.Since(start)) }(time.Now())

	blockNum, hash, _, err := rpchelper.GetBlockNumber(simulateContext.BlockNumber, tx, api.filters)
	if err != nil {
		stream.WriteNil()
		return err
	}

	err = api.BaseAPI.checkPruneHistory(tx, blockNum)
	if err != nil {
		return err
	}

	block, err := api.blockByNumberWithSenders(tx, blockNum)
	if err != nil {
		stream.WriteNil()
		return err
	}
	if block == nil {
		stream.WriteNil()
		return fmt.Errorf("block %d not found", blockNum)
	}

	// -1 is a default value for transaction index.
	// If it's -1, we will try to replay every single transaction in that block
	transactionIndex := -1

	if simulateContext.TransactionIndex != nil {
		transactionIndex = *simulateContext.TransactionIndex
	}

	if transactionIndex == -1 {
		transactionIndex = len(block.Transactions())
	}

	replayTransactions = block.Transactions()[:transactionIndex]

	stateReader, err := rpchelper.CreateStateReader(ctx, tx, rpc.BlockNumberOrHashWithNumber(rpc.BlockNumber(blockNum-1)), 0, api.filters, api.stateCache, api.historyV3(tx), api._blockReader, chainConfig.ChainName)
	if err != nil {
		stream.WriteNil()
		return err
	}

	st := state.New(stateReader)

	header := block.Header()

	if header == nil {
		stream.WriteNil()
		return fmt.Errorf("block %d(%x) not found", blockNum, hash)
	}

	getHash := func(i uint64) common.Hash {
		if hash, ok := overrideBlockHash[i]; ok {
			return hash
		}
		hash, err := api._blockReader.CanonicalHash(ctx, tx, i)
		if err != nil {
			log.Debug("Can't get block hash by number", "number", i, "only-canonical", true)
		}
		return hash
	}

	blockCtx = core.NewEVMBlockContext(header, getHash, api.engine(), nil /* author */)
<<<<<<< HEAD

=======
>>>>>>> 088fd8ef
	// Get a new instance of the EVM
	evm = vm.NewEVM(blockCtx, txCtx, st, chainConfig, vm.Config{Debug: false})
	signer := types.MakeSigner(chainConfig, blockNum, block.Time())
	rules := chainConfig.Rules(blockNum, blockCtx.Time)

	// Setup the gas pool (also for unmetered requests)
	// and apply the message.
	gp := new(core.GasPool).AddGas(math.MaxUint64).AddBlobGas(math.MaxUint64)
	for idx, txn := range replayTransactions {
		st.SetTxContext(txn.Hash(), block.Hash(), idx)
		msg, err := txn.AsMessage(*signer, block.BaseFee(), rules)
		if err != nil {
			stream.WriteNil()
			return err
		}
		txCtx = core.NewEVMTxContext(msg)
		evm = vm.NewEVM(blockCtx, txCtx, evm.IntraBlockState(), chainConfig, vm.Config{Debug: false})
		// Execute the transaction message
		_, err = core.ApplyMessage(evm, msg, gp, true /* refunds */, false /* gasBailout */)
		if err != nil {
			stream.WriteNil()
			return err
		}
		_ = st.FinalizeTx(rules, state.NewNoopWriter())

	}

	// after replaying the txns, we want to overload the state
	if config.StateOverrides != nil {
		err = config.StateOverrides.Override(evm.IntraBlockState().(*state.IntraBlockState))
		if err != nil {
			stream.WriteNil()
			return err
		}
	}

	stream.WriteArrayStart()
	for bundleIndex, bundle := range bundles {
		stream.WriteArrayStart()
		// first change blockContext
		blockHeaderOverride(&blockCtx, bundle.BlockOverride, overrideBlockHash)
		for txnIndex, txn := range bundle.Transactions {
			if txn.Gas == nil || *(txn.Gas) == 0 {
				txn.Gas = (*hexutil.Uint64)(&api.GasCap)
			}
			msg, err := txn.ToMessage(api.GasCap, blockCtx.BaseFee)
			if err != nil {
				stream.WriteArrayEnd()
				stream.WriteArrayEnd()
				return err
			}
			txCtx = core.NewEVMTxContext(msg)
			ibs := evm.IntraBlockState().(*state.IntraBlockState)
			ibs.SetTxContext(common.Hash{}, header.Hash(), txnIndex)
			err = transactions.TraceTx(ctx, msg, blockCtx, txCtx, evm.IntraBlockState(), config, chainConfig, stream, api.evmCallTimeout)
			if err != nil {
				stream.WriteArrayEnd()
				stream.WriteArrayEnd()
				return err
			}

			_ = ibs.FinalizeTx(rules, state.NewNoopWriter())

			if txnIndex < len(bundle.Transactions)-1 {
				stream.WriteMore()
			}
		}
		stream.WriteArrayEnd()

		if bundleIndex < len(bundles)-1 {
			stream.WriteMore()
		}
		blockCtx.BlockNumber++
		blockCtx.Time++
	}
	stream.WriteArrayEnd()
	return nil
}<|MERGE_RESOLUTION|>--- conflicted
+++ resolved
@@ -473,10 +473,7 @@
 	}
 
 	blockCtx = core.NewEVMBlockContext(header, getHash, api.engine(), nil /* author */)
-<<<<<<< HEAD
-
-=======
->>>>>>> 088fd8ef
+
 	// Get a new instance of the EVM
 	evm = vm.NewEVM(blockCtx, txCtx, st, chainConfig, vm.Config{Debug: false})
 	signer := types.MakeSigner(chainConfig, blockNum, block.Time())
