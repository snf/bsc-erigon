--- conflicted
+++ resolved
@@ -23,11 +23,7 @@
 	"github.com/spf13/afero"
 )
 
-<<<<<<< HEAD
-const dumpSlotFrequency = 4
-=======
 const dumpSlotFrequency = 17
->>>>>>> 7883a4e3
 
 type syncCommittees struct {
 	currentSyncCommittee *solid.SyncCommittee
