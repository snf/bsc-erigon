--- conflicted
+++ resolved
@@ -44,20 +44,6 @@
 	o   sync.Once
 	mux *chi.Mux
 
-<<<<<<< HEAD
-	blockReader         freezeblocks.BeaconSnapshotReader
-	indiciesDB          kv.RwDB
-	genesisCfg          *clparams.GenesisConfig
-	beaconChainCfg      *clparams.BeaconChainConfig
-	forkchoiceStore     forkchoice.ForkChoiceStorage
-	operationsPool      pool.OperationsPool
-	syncedData          *synced_data.SyncedDataManager
-	stateReader         *historical_states_reader.HistoricalStatesReader
-	sentinel            sentinel.SentinelClient
-	blobStoage          blob_storage.BlobStorage
-	caplinSnapshots     *freezeblocks.CaplinSnapshots
-	attestationProducer attestation_producer.AttestationDataProducer
-=======
 	blockReader     freezeblocks.BeaconSnapshotReader
 	indiciesDB      kv.RwDB
 	netConfig       *clparams.NetworkConfig
@@ -70,7 +56,6 @@
 	sentinel        sentinel.SentinelClient
 	blobStoage      blob_storage.BlobStorage
 	caplinSnapshots *freezeblocks.CaplinSnapshots
->>>>>>> 7883a4e3
 
 	version string // Node's version
 
@@ -85,14 +70,6 @@
 	logger    log.Logger
 
 	// Validator data structures
-<<<<<<< HEAD
-	validatorParams *validator_params.ValidatorParams
-	blobBundles     *lru.Cache[common.Bytes48, BlobBundle] // Keep recent bundled blobs from the execution layer.
-	engine          execution_client.ExecutionEngine
-}
-
-func NewApiHandler(logger log.Logger, genesisConfig *clparams.GenesisConfig, beaconChainConfig *clparams.BeaconChainConfig, indiciesDB kv.RwDB, forkchoiceStore forkchoice.ForkChoiceStorage, operationsPool pool.OperationsPool, rcsn freezeblocks.BeaconSnapshotReader, syncedData *synced_data.SyncedDataManager, stateReader *historical_states_reader.HistoricalStatesReader, sentinel sentinel.SentinelClient, version string, routerCfg *beacon_router_configuration.RouterConfiguration, emitters *beaconevents.Emitters, blobStoage blob_storage.BlobStorage, caplinSnapshots *freezeblocks.CaplinSnapshots, validatorParams *validator_params.ValidatorParams, attestationProducer attestation_producer.AttestationDataProducer, engine execution_client.ExecutionEngine) *ApiHandler {
-=======
 	validatorParams     *validator_params.ValidatorParams
 	blobBundles         *lru.Cache[common.Bytes48, BlobBundle] // Keep recent bundled blobs from the execution layer.
 	engine              execution_client.ExecutionEngine
@@ -142,16 +119,10 @@
 	blsToExecutionChangeService services.BLSToExecutionChangeService,
 	proposerSlashingService services.ProposerSlashingService,
 ) *ApiHandler {
->>>>>>> 7883a4e3
 	blobBundles, err := lru.New[common.Bytes48, BlobBundle]("blobs", maxBlobBundleCacheSize)
 	if err != nil {
 		panic(err)
 	}
-<<<<<<< HEAD
-	return &ApiHandler{logger: logger, validatorParams: validatorParams, o: sync.Once{}, genesisCfg: genesisConfig, beaconChainCfg: beaconChainConfig, indiciesDB: indiciesDB, forkchoiceStore: forkchoiceStore, operationsPool: operationsPool, blockReader: rcsn, syncedData: syncedData, stateReader: stateReader, randaoMixesPool: sync.Pool{New: func() interface{} {
-		return solid.NewHashVector(int(beaconChainConfig.EpochsPerHistoricalVector))
-	}}, sentinel: sentinel, version: version, routerCfg: routerCfg, emitters: emitters, blobStoage: blobStoage, caplinSnapshots: caplinSnapshots, attestationProducer: attestationProducer, blobBundles: blobBundles, engine: engine}
-=======
 	return &ApiHandler{
 		logger:          logger,
 		validatorParams: validatorParams,
@@ -188,7 +159,6 @@
 		blsToExecutionChangeService:      blsToExecutionChangeService,
 		proposerSlashingService:          proposerSlashingService,
 	}
->>>>>>> 7883a4e3
 }
 
 func (a *ApiHandler) Init() {
@@ -251,15 +221,9 @@
 					})
 					r.Route("/blocks", func(r chi.Router) {
 						r.Post("/", a.PostEthV1BeaconBlocks)
-<<<<<<< HEAD
-						r.Get("/{block_id}", beaconhttp.HandleEndpointFunc(a.getBlock))
-						r.Get("/{block_id}/attestations", beaconhttp.HandleEndpointFunc(a.getBlockAttestations))
-						r.Get("/{block_id}/root", beaconhttp.HandleEndpointFunc(a.getBlockRoot))
-=======
 						r.Get("/{block_id}", beaconhttp.HandleEndpointFunc(a.GetEthV1BeaconBlock))
 						r.Get("/{block_id}/attestations", beaconhttp.HandleEndpointFunc(a.GetEthV1BeaconBlockAttestations))
 						r.Get("/{block_id}/root", beaconhttp.HandleEndpointFunc(a.GetEthV1BeaconBlockRoot))
->>>>>>> 7883a4e3
 					})
 					r.Get("/genesis", beaconhttp.HandleEndpointFunc(a.GetEthV1BeaconGenesis))
 					r.Get("/blinded_blocks/{block_id}", beaconhttp.HandleEndpointFunc(a.GetEthV1BlindedBlock))
@@ -330,11 +294,7 @@
 			}
 			if a.routerCfg.Beacon {
 				r.Route("/beacon", func(r chi.Router) {
-<<<<<<< HEAD
-					r.Get("/blocks/{block_id}", beaconhttp.HandleEndpointFunc(a.getBlock))
-=======
 					r.Get("/blocks/{block_id}", beaconhttp.HandleEndpointFunc(a.GetEthV1BeaconBlock))
->>>>>>> 7883a4e3
 					r.Post("/blocks", a.PostEthV2BeaconBlocks)
 				})
 			}
