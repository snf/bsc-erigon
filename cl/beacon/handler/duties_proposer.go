package handler

import (
	"crypto/sha256"
	"encoding/binary"
	"fmt"
	"net/http"
	"sync"

	"github.com/ledgerwatch/erigon/cl/beacon/beaconhttp"
	"github.com/ledgerwatch/erigon/cl/persistence/base_encoding"
	state_accessors "github.com/ledgerwatch/erigon/cl/persistence/state"
	shuffling2 "github.com/ledgerwatch/erigon/cl/phase1/core/state/shuffling"

	libcommon "github.com/ledgerwatch/erigon-lib/common"
	"github.com/ledgerwatch/erigon-lib/kv"
)

type proposerDuties struct {
	Pubkey         libcommon.Bytes48 `json:"pubkey"`
	ValidatorIndex uint64            `json:"validator_index,string"`
	Slot           uint64            `json:"slot,string"`
}

func (a *ApiHandler) getDutiesProposer(w http.ResponseWriter, r *http.Request) (*beaconhttp.BeaconResponse, error) {
	epoch, err := beaconhttp.EpochFromRequest(r)
	if err != nil {
		return nil, beaconhttp.NewEndpointError(http.StatusBadRequest, err)
	}
	s := a.syncedData.HeadState()
	if s == nil {
		return nil, beaconhttp.NewEndpointError(http.StatusServiceUnavailable, fmt.Errorf("node is syncing"))
	}
<<<<<<< HEAD
	dependentRoot, err := s.GetBlockRootAtSlot((epoch * a.beaconChainCfg.SlotsPerEpoch) - 1)
	if err != nil {
		return nil, err
	}

=======
	dependentRoot := a.getDependentRoot(s, epoch)
>>>>>>> 7883a4e3
	if epoch < a.forkchoiceStore.FinalizedCheckpoint().Epoch() {
		tx, err := a.indiciesDB.BeginRo(r.Context())
		if err != nil {
			return nil, err
		}
		defer tx.Rollback()
		key := base_encoding.Encode64ToBytes4(epoch)
		indiciesBytes, err := tx.GetOne(kv.Proposers, key)
		if err != nil {
			return nil, err
		}
		if len(indiciesBytes) != int(a.beaconChainCfg.SlotsPerEpoch*4) {
			return nil, beaconhttp.NewEndpointError(http.StatusInternalServerError, fmt.Errorf("proposer duties is corrupted"))
		}
		duties := make([]proposerDuties, a.beaconChainCfg.SlotsPerEpoch)
		for i := uint64(0); i < a.beaconChainCfg.SlotsPerEpoch; i++ {
			validatorIndex := binary.BigEndian.Uint32(indiciesBytes[i*4 : i*4+4])
			var pk libcommon.Bytes48
			pk, err := state_accessors.ReadPublicKeyByIndex(tx, uint64(validatorIndex))
			if err != nil {
				return nil, err
			}
			duties[i] = proposerDuties{
				Pubkey:         pk,
				ValidatorIndex: uint64(validatorIndex),
				Slot:           epoch*a.beaconChainCfg.SlotsPerEpoch + i,
			}
		}
		return newBeaconResponse(duties).WithFinalized(true).WithVersion(a.beaconChainCfg.GetCurrentStateVersion(epoch)).With("dependent_root", dependentRoot), nil
	}

	// We need to compute our duties
	state := a.syncedData.HeadState()
	if state == nil {
		return nil, beaconhttp.NewEndpointError(http.StatusServiceUnavailable, fmt.Errorf("beacon node is syncing"))

	}

	expectedSlot := epoch * a.beaconChainCfg.SlotsPerEpoch

	duties := make([]proposerDuties, a.beaconChainCfg.SlotsPerEpoch)
	wg := sync.WaitGroup{}

	for slot := expectedSlot; slot < expectedSlot+a.beaconChainCfg.SlotsPerEpoch; slot++ {
		var proposerIndex uint64
		// Lets do proposer index computation
		mixPosition := (epoch + a.beaconChainCfg.EpochsPerHistoricalVector - a.beaconChainCfg.MinSeedLookahead - 1) %
			a.beaconChainCfg.EpochsPerHistoricalVector
		// Input for the seed hash.
		mix := state.GetRandaoMix(int(mixPosition))
		input := shuffling2.GetSeed(a.beaconChainCfg, mix, epoch, a.beaconChainCfg.DomainBeaconProposer)
		slotByteArray := make([]byte, 8)
		binary.LittleEndian.PutUint64(slotByteArray, slot)

		// Add slot to the end of the input.
		inputWithSlot := append(input[:], slotByteArray...)
		hash := sha256.New()

		// Calculate the hash.
		hash.Write(inputWithSlot)
		seed := hash.Sum(nil)

		indices := state.GetActiveValidatorsIndices(epoch)

		// Write the seed to an array.
		seedArray := [32]byte{}
		copy(seedArray[:], seed)
		wg.Add(1)

		// Do it in parallel
		go func(i, slot uint64, indicies []uint64, seedArray [32]byte) {
			defer wg.Done()
			proposerIndex, err = shuffling2.ComputeProposerIndex(state.BeaconState, indices, seedArray)
			if err != nil {
				panic(err)
			}
			var pk libcommon.Bytes48
			pk, err = state.ValidatorPublicKey(int(proposerIndex))
			if err != nil {
				panic(err)
			}
			duties[i] = proposerDuties{
				Pubkey:         pk,
				ValidatorIndex: proposerIndex,
				Slot:           slot,
			}
		}(slot-expectedSlot, slot, indices, seedArray)
	}
	wg.Wait()

	return newBeaconResponse(duties).WithFinalized(false).WithVersion(a.beaconChainCfg.GetCurrentStateVersion(epoch)).With("dependent_root", dependentRoot), nil
}<|MERGE_RESOLUTION|>--- conflicted
+++ resolved
@@ -31,15 +31,7 @@
 	if s == nil {
 		return nil, beaconhttp.NewEndpointError(http.StatusServiceUnavailable, fmt.Errorf("node is syncing"))
 	}
-<<<<<<< HEAD
-	dependentRoot, err := s.GetBlockRootAtSlot((epoch * a.beaconChainCfg.SlotsPerEpoch) - 1)
-	if err != nil {
-		return nil, err
-	}
-
-=======
 	dependentRoot := a.getDependentRoot(s, epoch)
->>>>>>> 7883a4e3
 	if epoch < a.forkchoiceStore.FinalizedCheckpoint().Epoch() {
 		tx, err := a.indiciesDB.BeginRo(r.Context())
 		if err != nil {
