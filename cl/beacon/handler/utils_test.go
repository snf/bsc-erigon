package handler

import (
	"context"
	"math"
	"testing"

	"github.com/ledgerwatch/log/v3"
	"github.com/spf13/afero"
	"github.com/stretchr/testify/require"
	"go.uber.org/mock/gomock"

	"github.com/ledgerwatch/erigon-lib/common/datadir"
	"github.com/ledgerwatch/erigon-lib/kv"
	"github.com/ledgerwatch/erigon-lib/kv/memdb"
	"github.com/ledgerwatch/erigon/cl/antiquary"
	"github.com/ledgerwatch/erigon/cl/antiquary/tests"
	"github.com/ledgerwatch/erigon/cl/beacon/beacon_router_configuration"
	"github.com/ledgerwatch/erigon/cl/beacon/synced_data"
	"github.com/ledgerwatch/erigon/cl/clparams"
	"github.com/ledgerwatch/erigon/cl/clparams/initial_state"
	"github.com/ledgerwatch/erigon/cl/cltypes"
	"github.com/ledgerwatch/erigon/cl/cltypes/solid"
	"github.com/ledgerwatch/erigon/cl/persistence/blob_storage"
	state_accessors "github.com/ledgerwatch/erigon/cl/persistence/state"
	"github.com/ledgerwatch/erigon/cl/persistence/state/historical_states_reader"
	"github.com/ledgerwatch/erigon/cl/phase1/core/state"
	mock_services2 "github.com/ledgerwatch/erigon/cl/phase1/forkchoice/mock_services"
	"github.com/ledgerwatch/erigon/cl/phase1/network/services/mock_services"
	"github.com/ledgerwatch/erigon/cl/pool"
	"github.com/ledgerwatch/erigon/cl/utils/eth_clock"
	"github.com/ledgerwatch/erigon/cl/validator/validator_params"
)

func setupTestingHandler(t *testing.T, v clparams.StateVersion, logger log.Logger) (db kv.RwDB, blocks []*cltypes.SignedBeaconBlock, f afero.Fs, preState, postState *state.CachingBeaconState, h *ApiHandler, opPool pool.OperationsPool, syncedData *synced_data.SyncedDataManager, fcu *mock_services2.ForkChoiceStorageMock, vp *validator_params.ValidatorParams) {
	bcfg := clparams.MainnetBeaconConfig
	if v == clparams.Phase0Version {
		blocks, preState, postState = tests.GetPhase0Random()
	} else if v == clparams.BellatrixVersion {
		bcfg.AltairForkEpoch = 1
		bcfg.BellatrixForkEpoch = 1
		blocks, preState, postState = tests.GetBellatrixRandom()
	} else if v == clparams.CapellaVersion {
		bcfg.AltairForkEpoch = 1
		bcfg.BellatrixForkEpoch = 1
		bcfg.CapellaForkEpoch = 1
		blocks, preState, postState = tests.GetCapellaRandom()
	}
	fcu = mock_services2.NewForkChoiceStorageMock(t)
	db = memdb.NewTestDB(t)
	blobDb := memdb.NewTestDB(t)
	var reader *tests.MockBlockReader
	reader = tests.LoadChain(blocks, postState, db, t)
	firstBlockRoot, _ := blocks[0].Block.HashSSZ()
	firstBlockHeader := blocks[0].SignedBeaconBlockHeader()

	bcfg.InitializeForkSchedule()

	ctx := context.Background()
	vt := state_accessors.NewStaticValidatorTable()
	a := antiquary.NewAntiquary(ctx, nil, preState, vt, &bcfg, datadir.New("/tmp"), nil, db, nil, reader, logger, true, true, false)
	require.NoError(t, a.IncrementBeaconState(ctx, blocks[len(blocks)-1].Block.Slot+33))
	// historical states reader below
	statesReader := historical_states_reader.NewHistoricalStatesReader(&bcfg, reader, vt, preState)
	opPool = pool.NewOperationsPool(&bcfg)
	fcu.Pool = opPool
	syncedData = synced_data.NewSyncedDataManager(true, &bcfg)
	genesis, err := initial_state.GetGenesisState(clparams.MainnetNetwork)
	require.NoError(t, err)
	ethClock := eth_clock.NewEthereumClock(genesis.GenesisTime(), genesis.GenesisValidatorsRoot(), &bcfg)
	blobStorage := blob_storage.NewBlobStore(blobDb, afero.NewMemMapFs(), math.MaxUint64, &bcfg, ethClock)
	blobStorage.WriteBlobSidecars(ctx, firstBlockRoot, []*cltypes.BlobSidecar{
		{
			Index:                    0,
			Blob:                     cltypes.Blob{byte(1)},
			SignedBlockHeader:        firstBlockHeader,
			KzgCommitment:            [48]byte{69},
			CommitmentInclusionProof: solid.NewHashVector(17),
		},
		{
			Index:                    1,
			Blob:                     cltypes.Blob{byte(2)},
			SignedBlockHeader:        firstBlockHeader,
			KzgCommitment:            [48]byte{1},
			CommitmentInclusionProof: solid.NewHashVector(17),
		},
	})
	ctrl := gomock.NewController(t)
	syncCommitteeMessagesService := mock_services.NewMockSyncCommitteeMessagesService(ctrl)
	syncContributionService := mock_services.NewMockSyncContributionService(ctrl)
	aggregateAndProofsService := mock_services.NewMockAggregateAndProofService(ctrl)
	voluntaryExitService := mock_services.NewMockVoluntaryExitService(ctrl)
	blsToExecutionChangeService := mock_services.NewMockBLSToExecutionChangeService(ctrl)
	proposerSlashingService := mock_services.NewMockProposerSlashingService(ctrl)

	// ctx context.Context, subnetID *uint64, msg *cltypes.SyncCommitteeMessage) error
	syncCommitteeMessagesService.EXPECT().ProcessMessage(gomock.Any(), gomock.Any(), gomock.Any()).DoAndReturn(func(ctx context.Context, subnetID *uint64, msg *cltypes.SyncCommitteeMessage) error {
		return h.syncMessagePool.AddSyncCommitteeMessage(postState, *subnetID, msg)
	}).AnyTimes()

	syncContributionService.EXPECT().ProcessMessage(gomock.Any(), gomock.Any(), gomock.Any()).DoAndReturn(func(ctx context.Context, subnetID *uint64, msg *cltypes.SignedContributionAndProof) error {
		return h.syncMessagePool.AddSyncContribution(postState, msg.Message.Contribution)
	}).AnyTimes()
	aggregateAndProofsService.EXPECT().ProcessMessage(gomock.Any(), gomock.Any(), gomock.Any()).DoAndReturn(func(ctx context.Context, subnetID *uint64, msg *cltypes.SignedAggregateAndProof) error {
		opPool.AttestationsPool.Insert(msg.Message.Aggregate.Signature(), msg.Message.Aggregate)
		return nil
	}).AnyTimes()
	voluntaryExitService.EXPECT().ProcessMessage(gomock.Any(), gomock.Any(), gomock.Any()).DoAndReturn(func(ctx context.Context, subnetID *uint64, msg *cltypes.SignedVoluntaryExit) error {
		opPool.VoluntaryExitsPool.Insert(msg.VoluntaryExit.ValidatorIndex, msg)
		return nil
	}).AnyTimes()
	blsToExecutionChangeService.EXPECT().ProcessMessage(gomock.Any(), gomock.Any(), gomock.Any()).DoAndReturn(func(ctx context.Context, subnetID *uint64, msg *cltypes.SignedBLSToExecutionChange) error {
		opPool.BLSToExecutionChangesPool.Insert(msg.Signature, msg)
		return nil
	}).AnyTimes()
	proposerSlashingService.EXPECT().ProcessMessage(gomock.Any(), gomock.Any(), gomock.Any()).DoAndReturn(func(ctx context.Context, subnetID *uint64, msg *cltypes.ProposerSlashing) error {
		opPool.ProposerSlashingsPool.Insert(pool.ComputeKeyForProposerSlashing(msg), msg)
		return nil
	}).AnyTimes()

	vp = validator_params.NewValidatorParams()
	h = NewApiHandler(
		logger,
		&clparams.NetworkConfig{},
		ethClock,
		&bcfg,
		db,
		fcu,
		opPool,
		reader,
		syncedData,
		statesReader,
		nil,
		"test-version", &beacon_router_configuration.RouterConfiguration{
			Beacon:     true,
			Node:       true,
			Builder:    true,
			Config:     true,
			Debug:      true,
			Events:     true,
			Validator:  true,
			Lighthouse: true,
<<<<<<< HEAD
		}, nil, blobStorage, nil, vp, nil, nil) // TODO: add tests
=======
		}, nil, blobStorage, nil, vp, nil, nil, fcu.SyncContributionPool, nil, nil,
		syncCommitteeMessagesService,
		syncContributionService,
		aggregateAndProofsService,
		nil,
		voluntaryExitService,
		blsToExecutionChangeService,
		proposerSlashingService,
	) // TODO: add tests
>>>>>>> 7883a4e3
	h.Init()
	return
}<|MERGE_RESOLUTION|>--- conflicted
+++ resolved
@@ -140,9 +140,6 @@
 			Events:     true,
 			Validator:  true,
 			Lighthouse: true,
-<<<<<<< HEAD
-		}, nil, blobStorage, nil, vp, nil, nil) // TODO: add tests
-=======
 		}, nil, blobStorage, nil, vp, nil, nil, fcu.SyncContributionPool, nil, nil,
 		syncCommitteeMessagesService,
 		syncContributionService,
@@ -152,7 +149,6 @@
 		blsToExecutionChangeService,
 		proposerSlashingService,
 	) // TODO: add tests
->>>>>>> 7883a4e3
 	h.Init()
 	return
 }