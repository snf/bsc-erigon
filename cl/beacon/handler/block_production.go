--- conflicted
+++ resolved
@@ -1,28 +1,18 @@
 package handler
 
 import (
-<<<<<<< HEAD
-=======
 	"bytes"
->>>>>>> 7883a4e3
 	"context"
 	"encoding/hex"
 	"encoding/json"
 	"fmt"
 	"io"
 	"net/http"
-<<<<<<< HEAD
-=======
 	"sort"
->>>>>>> 7883a4e3
 	"strconv"
 	"sync"
 	"time"
 
-<<<<<<< HEAD
-	"github.com/Giulio2002/bls"
-=======
->>>>>>> 7883a4e3
 	"github.com/go-chi/chi/v5"
 	"github.com/ledgerwatch/erigon-lib/common"
 	libcommon "github.com/ledgerwatch/erigon-lib/common"
@@ -30,10 +20,7 @@
 	"github.com/ledgerwatch/erigon-lib/common/length"
 	"github.com/ledgerwatch/erigon-lib/gointerfaces/sentinel"
 	"github.com/ledgerwatch/erigon-lib/kv"
-<<<<<<< HEAD
-=======
 	"github.com/ledgerwatch/erigon/cl/abstract"
->>>>>>> 7883a4e3
 	"github.com/ledgerwatch/erigon/cl/beacon/beaconhttp"
 	"github.com/ledgerwatch/erigon/cl/clparams"
 	"github.com/ledgerwatch/erigon/cl/cltypes"
@@ -43,18 +30,12 @@
 	"github.com/ledgerwatch/erigon/cl/phase1/core/state"
 	"github.com/ledgerwatch/erigon/cl/transition"
 	"github.com/ledgerwatch/erigon/cl/transition/impl/eth2"
-<<<<<<< HEAD
-=======
 	"github.com/ledgerwatch/erigon/cl/transition/machine"
->>>>>>> 7883a4e3
 	"github.com/ledgerwatch/erigon/cl/utils"
 	"github.com/ledgerwatch/erigon/core/types"
 	"github.com/ledgerwatch/erigon/turbo/engineapi/engine_types"
 	"github.com/ledgerwatch/log/v3"
-<<<<<<< HEAD
-=======
 	"golang.org/x/exp/slices"
->>>>>>> 7883a4e3
 )
 
 type BlockPublishingValidation string
@@ -67,14 +48,10 @@
 
 var defaultGraffitiString = "Caplin"
 
-<<<<<<< HEAD
-func (a *ApiHandler) GetEthV1ValidatorAttestationData(w http.ResponseWriter, r *http.Request) (*beaconhttp.BeaconResponse, error) {
-=======
 func (a *ApiHandler) GetEthV1ValidatorAttestationData(
 	w http.ResponseWriter,
 	r *http.Request,
 ) (*beaconhttp.BeaconResponse, error) {
->>>>>>> 7883a4e3
 	slot, err := beaconhttp.Uint64FromQueryParams(r, "slot")
 	if err != nil {
 		return nil, beaconhttp.NewEndpointError(http.StatusBadRequest, err)
@@ -108,28 +85,20 @@
 	return newBeaconResponse(attestationData), nil
 }
 
-<<<<<<< HEAD
-func (a *ApiHandler) GetEthV3ValidatorBlock(w http.ResponseWriter, r *http.Request) (*beaconhttp.BeaconResponse, error) {
-=======
 func (a *ApiHandler) GetEthV3ValidatorBlock(
 	w http.ResponseWriter,
 	r *http.Request,
 ) (*beaconhttp.BeaconResponse, error) {
->>>>>>> 7883a4e3
 	ctx := r.Context()
 	// parse request data
 
 	randaoRevealString := r.URL.Query().Get("randao_reveal")
 	var randaoReveal common.Bytes96
 	if err := randaoReveal.UnmarshalText([]byte(randaoRevealString)); err != nil {
-<<<<<<< HEAD
-		return nil, beaconhttp.NewEndpointError(http.StatusBadRequest, fmt.Errorf("invalid randao_reveal: %v", err))
-=======
 		return nil, beaconhttp.NewEndpointError(
 			http.StatusBadRequest,
 			fmt.Errorf("invalid randao_reveal: %v", err),
 		)
->>>>>>> 7883a4e3
 	}
 	if r.URL.Query().Has("skip_randao_verification") {
 		randaoReveal = common.Bytes96{0xc0} // infinity bls signature
@@ -148,26 +117,18 @@
 	targetSlotStr := chi.URLParam(r, "slot")
 	targetSlot, err := strconv.ParseUint(targetSlotStr, 10, 64)
 	if err != nil {
-<<<<<<< HEAD
-		return nil, beaconhttp.NewEndpointError(http.StatusBadRequest, fmt.Errorf("invalid slot: %v", err))
-=======
 		return nil, beaconhttp.NewEndpointError(
 			http.StatusBadRequest,
 			fmt.Errorf("invalid slot: %v", err),
 		)
->>>>>>> 7883a4e3
 	}
 
 	s := a.syncedData.HeadState()
 	if s == nil {
-<<<<<<< HEAD
-		return nil, beaconhttp.NewEndpointError(http.StatusServiceUnavailable, fmt.Errorf("node is syncing"))
-=======
 		return nil, beaconhttp.NewEndpointError(
 			http.StatusServiceUnavailable,
 			fmt.Errorf("node is syncing"),
 		)
->>>>>>> 7883a4e3
 	}
 
 	baseBlockRoot, err := s.BlockRoot()
@@ -180,11 +141,6 @@
 		return nil, err
 	}
 	if sourceBlock == nil {
-<<<<<<< HEAD
-		return nil, beaconhttp.NewEndpointError(http.StatusNotFound, fmt.Errorf("block not found %x", baseBlockRoot))
-	}
-	baseState, err := a.forkchoiceStore.GetStateAtBlockRoot(baseBlockRoot, true) // we start the block production from this state
-=======
 		return nil, beaconhttp.NewEndpointError(
 			http.StatusNotFound,
 			fmt.Errorf("block not found %x", baseBlockRoot),
@@ -194,16 +150,10 @@
 		baseBlockRoot,
 		true,
 	) // we start the block production from this state
->>>>>>> 7883a4e3
 	if err != nil {
 		return nil, err
 	}
 	if baseState == nil {
-<<<<<<< HEAD
-		return nil, beaconhttp.NewEndpointError(http.StatusNotFound, fmt.Errorf("state not found %x", baseBlockRoot))
-	}
-	beaconBody, executionValue, err := a.produceBeaconBody(ctx, 3, sourceBlock.Block, baseState, targetSlot, randaoReveal, graffiti)
-=======
 		return nil, beaconhttp.NewEndpointError(
 			http.StatusNotFound,
 			fmt.Errorf("state not found %x", baseBlockRoot),
@@ -222,16 +172,11 @@
 		randaoReveal,
 		graffiti,
 	)
->>>>>>> 7883a4e3
-	if err != nil {
-		return nil, err
-	}
-
-<<<<<<< HEAD
-	proposerIndex, err := baseState.GetBeaconProposerIndexForSlot(targetSlot)
-=======
+	if err != nil {
+		return nil, err
+	}
+
 	proposerIndex, err := baseState.GetBeaconProposerIndex()
->>>>>>> 7883a4e3
 	if err != nil {
 		return nil, err
 	}
@@ -243,14 +188,6 @@
 		ParentRoot:    baseBlockRoot,
 		Body:          beaconBody,
 	}
-<<<<<<< HEAD
-	log.Info("BlockProduction: Computing HashSSZ block", "slot", targetSlot, "execution_value", executionValue, "proposerIndex", proposerIndex)
-
-	// compute the state root now
-	if err := transition.TransitionState(baseState, &cltypes.SignedBeaconBlock{
-		Block: block,
-	}, rewardsCollector, false); err != nil {
-=======
 	log.Info(
 		"BlockProduction: Computing HashSSZ block",
 		"slot",
@@ -263,7 +200,6 @@
 
 	// compute the state root now
 	if err := machine.ProcessBlock(transition.DefaultMachine, baseState, &cltypes.SignedBeaconBlock{Block: block}); err != nil {
->>>>>>> 7883a4e3
 		return nil, err
 	}
 	block.StateRoot, err = baseState.HashSSZ()
@@ -272,9 +208,6 @@
 	}
 	consensusValue := rewardsCollector.Attestations + rewardsCollector.ProposerSlashings + rewardsCollector.AttesterSlashings + rewardsCollector.SyncAggregate
 	isSSZBlinded := false
-<<<<<<< HEAD
-	a.setupHeaderReponseForBlockProduction(w, block.Version(), isSSZBlinded, executionValue, consensusValue)
-=======
 	a.setupHeaderReponseForBlockProduction(
 		w,
 		block.Version(),
@@ -282,7 +215,6 @@
 		executionValue,
 		consensusValue,
 	)
->>>>>>> 7883a4e3
 
 	return newBeaconResponse(block).
 		With("execution_payload_blinded", isSSZBlinded).
@@ -290,14 +222,6 @@
 		With("consensus_block_value", strconv.FormatUint(consensusValue, 10)), nil
 }
 
-<<<<<<< HEAD
-func (a *ApiHandler) produceBeaconBody(ctx context.Context, apiVersion int, baseBlock *cltypes.BeaconBlock, baseState *state.CachingBeaconState, targetSlot uint64, randaoReveal common.Bytes96, graffiti common.Hash) (*cltypes.BeaconBody, uint64, error) {
-	if targetSlot <= baseBlock.Slot {
-		return nil, 0, fmt.Errorf("target slot %d must be greater than base block slot %d", targetSlot, baseBlock.Slot)
-	}
-	var wg sync.WaitGroup
-	stateVersion := a.beaconChainCfg.GetCurrentStateVersion(targetSlot / a.beaconChainCfg.SlotsPerEpoch)
-=======
 func (a *ApiHandler) produceBeaconBody(
 	ctx context.Context,
 	apiVersion int,
@@ -318,19 +242,11 @@
 	stateVersion := a.beaconChainCfg.GetCurrentStateVersion(
 		targetSlot / a.beaconChainCfg.SlotsPerEpoch,
 	)
->>>>>>> 7883a4e3
 	beaconBody := cltypes.NewBeaconBody(&clparams.MainnetBeaconConfig)
 	// Setup body.
 	beaconBody.RandaoReveal = randaoReveal
 	beaconBody.Graffiti = graffiti
 	beaconBody.Version = stateVersion
-<<<<<<< HEAD
-	// Sync aggregate is empty for now.
-	beaconBody.SyncAggregate = &cltypes.SyncAggregate{
-		SyncCommiteeSignature: bls.InfiniteSignature,
-	}
-=======
->>>>>>> 7883a4e3
 
 	// Build execution payload
 	latestExecutionPayload := baseState.LatestExecutionPayloadHeader()
@@ -343,11 +259,7 @@
 	if err != nil {
 		return nil, 0, err
 	}
-<<<<<<< HEAD
-	currEpoch := utils.GetCurrentEpoch(a.genesisCfg.GenesisTime, a.beaconChainCfg.SecondsPerSlot, a.beaconChainCfg.SlotsPerEpoch)
-=======
 	currEpoch := a.ethClock.GetCurrentEpoch()
->>>>>>> 7883a4e3
 	random := baseState.GetRandaoMixes(currEpoch)
 
 	var executionPayload *cltypes.Eth1Block
@@ -366,14 +278,10 @@
 		secsDiff := (targetSlot - baseBlock.Slot) * a.beaconChainCfg.SecondsPerSlot
 		feeRecipient, _ := a.validatorParams.GetFeeRecipient(proposerIndex)
 		var withdrawals []*types.Withdrawal
-<<<<<<< HEAD
-		clWithdrawals := state.ExpectedWithdrawals(baseState, targetSlot/a.beaconChainCfg.SlotsPerEpoch)
-=======
 		clWithdrawals := state.ExpectedWithdrawals(
 			baseState,
 			targetSlot/a.beaconChainCfg.SlotsPerEpoch,
 		)
->>>>>>> 7883a4e3
 		for _, w := range clWithdrawals {
 			withdrawals = append(withdrawals, &types.Withdrawal{
 				Index:     w.Index,
@@ -383,15 +291,6 @@
 			})
 		}
 
-<<<<<<< HEAD
-		idBytes, err := a.engine.ForkChoiceUpdate(ctx, finalizedHash, head, &engine_types.PayloadAttributes{
-			Timestamp:             hexutil.Uint64(latestExecutionPayload.Time + secsDiff),
-			PrevRandao:            random,
-			SuggestedFeeRecipient: feeRecipient,
-			Withdrawals:           withdrawals,
-			ParentBeaconBlockRoot: (*libcommon.Hash)(&blockRoot),
-		})
-=======
 		idBytes, err := a.engine.ForkChoiceUpdate(
 			ctx,
 			finalizedHash,
@@ -404,7 +303,6 @@
 				ParentBeaconBlockRoot: (*libcommon.Hash)(&blockRoot),
 			},
 		)
->>>>>>> 7883a4e3
 		if err != nil {
 			log.Error("BlockProduction: Failed to get payload id", "err", err)
 			return
@@ -434,12 +332,8 @@
 					executionValue = blockValue.Uint64()
 				}
 
-<<<<<<< HEAD
-				if len(bundles.Blobs) != len(bundles.Proofs) || len(bundles.Commitments) != len(bundles.Proofs) {
-=======
 				if len(bundles.Blobs) != len(bundles.Proofs) ||
 					len(bundles.Commitments) != len(bundles.Proofs) {
->>>>>>> 7883a4e3
 					log.Error("BlockProduction: Invalid bundle")
 					return
 				}
@@ -467,10 +361,7 @@
 					copy(c[:], bundles.Commitments[i])
 					beaconBody.BlobKzgCommitments.Append(&c)
 				}
-<<<<<<< HEAD
-=======
 				// Setup executionPayload
->>>>>>> 7883a4e3
 				executionPayload = cltypes.NewEth1Block(beaconBody.Version, a.beaconChainCfg)
 				executionPayload.BlockHash = payload.BlockHash
 				executionPayload.ParentHash = payload.ParentHash
@@ -489,13 +380,6 @@
 				executionPayload.FeeRecipient = payload.FeeRecipient
 				executionPayload.PrevRandao = payload.PrevRandao
 				// Reset the limit of withdrawals
-<<<<<<< HEAD
-				executionPayload.Withdrawals = solid.NewStaticListSSZ[*cltypes.Withdrawal](int(a.beaconChainCfg.MaxWithdrawalsPerPayload), 44)
-				payload.Withdrawals.Range(func(index int, value *cltypes.Withdrawal, length int) bool {
-					executionPayload.Withdrawals.Append(value)
-					return true
-				})
-=======
 				executionPayload.Withdrawals = solid.NewStaticListSSZ[*cltypes.Withdrawal](
 					int(a.beaconChainCfg.MaxWithdrawalsPerPayload),
 					44,
@@ -506,15 +390,12 @@
 						return true
 					},
 				)
->>>>>>> 7883a4e3
 				executionPayload.Transactions = payload.Transactions
 
 				return
 			}
 		}
 	}()
-<<<<<<< HEAD
-=======
 	// process the sync aggregate in parallel
 	wg.Add(1)
 	go func() {
@@ -535,7 +416,6 @@
 		beaconBody.Attestations = a.findBestAttestationsForBlockProduction(baseState)
 	}()
 
->>>>>>> 7883a4e3
 	wg.Wait()
 	if executionPayload == nil {
 		return nil, 0, fmt.Errorf("failed to produce execution payload")
@@ -544,9 +424,6 @@
 	return beaconBody, executionValue, nil
 }
 
-<<<<<<< HEAD
-func (a *ApiHandler) setupHeaderReponseForBlockProduction(w http.ResponseWriter, consensusVersion clparams.StateVersion, blinded bool, executionBlockValue, consensusBlockValue uint64) {
-=======
 func (a *ApiHandler) getBlockOperations(s *state.CachingBeaconState, targetSlot uint64) (
 	*solid.ListSSZ[*cltypes.AttesterSlashing],
 	*solid.ListSSZ[*cltypes.ProposerSlashing],
@@ -654,7 +531,6 @@
 	blinded bool,
 	executionBlockValue, consensusBlockValue uint64,
 ) {
->>>>>>> 7883a4e3
 	w.Header().Set("Eth-Execution-Payload-Value", strconv.FormatUint(executionBlockValue, 10))
 	w.Header().Set("Eth-Consensus-Block-Value", strconv.FormatUint(consensusBlockValue, 10))
 	w.Header().Set("Eth-Consensus-Version", clparams.ClVersionToString(consensusVersion))
@@ -693,37 +569,25 @@
 
 }
 
-<<<<<<< HEAD
-func (a *ApiHandler) parseEthConsensusVersion(str string, apiVersion int) (clparams.StateVersion, error) {
-=======
 func (a *ApiHandler) parseEthConsensusVersion(
 	str string,
 	apiVersion int,
 ) (clparams.StateVersion, error) {
->>>>>>> 7883a4e3
 	if str == "" && apiVersion == 2 {
 		return 0, fmt.Errorf("Eth-Consensus-Version header is required")
 	}
 	if str == "" && apiVersion == 1 {
-<<<<<<< HEAD
-		currentEpoch := utils.GetCurrentEpoch(a.genesisCfg.GenesisTime, a.beaconChainCfg.SecondsPerSlot, a.beaconChainCfg.SlotsPerEpoch)
-=======
 		currentEpoch := a.ethClock.GetCurrentEpoch()
->>>>>>> 7883a4e3
 		return a.beaconChainCfg.GetCurrentStateVersion(currentEpoch), nil
 	}
 	return clparams.StringToClVersion(str)
 }
 
-<<<<<<< HEAD
-func (a *ApiHandler) parseBlockPublishingValidation(w http.ResponseWriter, r *http.Request, apiVersion int) BlockPublishingValidation {
-=======
 func (a *ApiHandler) parseBlockPublishingValidation(
 	w http.ResponseWriter,
 	r *http.Request,
 	apiVersion int,
 ) BlockPublishingValidation {
->>>>>>> 7883a4e3
 	str := r.URL.Query().Get("broadcast_validation")
 	if apiVersion == 1 || str == string(BlockPublishingValidationGossip) {
 		return BlockPublishingValidationGossip
@@ -732,14 +596,10 @@
 	return BlockPublishingValidationConsensus
 }
 
-<<<<<<< HEAD
-func (a *ApiHandler) parseRequestBeaconBlock(version clparams.StateVersion, r *http.Request) (*cltypes.SignedBeaconBlock, error) {
-=======
 func (a *ApiHandler) parseRequestBeaconBlock(
 	version clparams.StateVersion,
 	r *http.Request,
 ) (*cltypes.SignedBeaconBlock, error) {
->>>>>>> 7883a4e3
 	block := cltypes.NewSignedBeaconBlock(a.beaconChainCfg)
 	block.Block.Body.Version = version
 	// check content type
@@ -805,9 +665,6 @@
 		}
 	}()
 
-<<<<<<< HEAD
-	log.Info("BlockPublishing: publishing block and blobs", "slot", blk.Block.Slot, "blobs", len(blobsSidecars))
-=======
 	log.Info(
 		"BlockPublishing: publishing block and blobs",
 		"slot",
@@ -815,7 +672,6 @@
 		"blobs",
 		len(blobsSidecars),
 	)
->>>>>>> 7883a4e3
 	// Broadcast the block and its blobs
 	if _, err := a.sentinel.PublishGossip(ctx, &sentinel.GossipData{
 		Name: gossip.TopicNameBeaconBlock,
@@ -838,15 +694,11 @@
 	return nil
 }
 
-<<<<<<< HEAD
-func (a *ApiHandler) storeBlockAndBlobs(ctx context.Context, block *cltypes.SignedBeaconBlock, sidecars []*cltypes.BlobSidecar) error {
-=======
 func (a *ApiHandler) storeBlockAndBlobs(
 	ctx context.Context,
 	block *cltypes.SignedBeaconBlock,
 	sidecars []*cltypes.BlobSidecar,
 ) error {
->>>>>>> 7883a4e3
 	blockRoot, err := block.Block.HashSSZ()
 	if err != nil {
 		return err
@@ -864,8 +716,6 @@
 	}
 
 	return a.forkchoiceStore.OnBlock(ctx, block, true, false, false)
-<<<<<<< HEAD
-=======
 }
 
 type attestationCandidate struct {
@@ -987,5 +837,4 @@
 	proposerRewardDenominator := (beaconConfig.WeightDenominator - beaconConfig.ProposerWeight) * beaconConfig.WeightDenominator / beaconConfig.ProposerWeight
 	reward := proposerRewardNumerator / proposerRewardDenominator
 	return reward, nil
->>>>>>> 7883a4e3
 }