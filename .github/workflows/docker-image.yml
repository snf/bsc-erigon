name: Docker

on:
  push:
    # Publish `v1.2.3` tags as releases.
<<<<<<< HEAD
    branches: blxdyx-patch-1
=======
    branches: 
      - devel
      - blxdyx-patch-1
>>>>>>> 94a5a35f
    tags:
      - v*
  pull_request:
    branches: 
      - devel
      - blxdyx-patch-1

env:
  IMAGE_NAME: bsc
  URL: https://github.com/node-real/bsc-erigon

jobs:
  # Push image to GitHub Packages.
  push:
    runs-on: ubuntu-latest
    if: github.event_name == 'push'

    steps:
      - uses: actions/checkout@v3
      
      - name: Set up Docker Buildx
        uses: docker/setup-buildx-action@v2
        
      - name: Build image
        run: |
            docker buildx build . \
            --label "org.opencontainers.image.source=${URL}" \
            --label "org.opencontainers.image.revision=$(git rev-parse HEAD)" \
            --label "org.opencontainers.image.version=$(git describe --tags --abbrev=0)" \
            --label "org.opencontainers.image.licenses=LGPL-3.0,GPL-3.0" \
            -f ./Dockerfile -t "${IMAGE_NAME}"
            
      - name: Log into registry
        run: echo "${{ secrets.GITHUB_TOKEN }}" | docker login ghcr.io -u ${{ github.actor }} --password-stdin

      - name: Push image
        run: |
          IMAGE_ID=ghcr.io/${{ github.repository }}
          # Change all uppercase to lowercase
          IMAGE_ID=$(echo $IMAGE_ID | tr '[A-Z]' '[a-z]')
          # Strip git ref prefix from version
          VERSION=$(echo "${{ github.ref }}" | sed -e 's,.*/\(.*\),\1,')
          # Strip "v" prefix from tag name
          [[ "${{ github.ref }}" == "refs/tags/"* ]] && VERSION=$(echo $VERSION | sed -e 's/^v//')
          # Use Docker `latest` tag convention
          [ "$VERSION" == "devel" ] && VERSION=latest
          echo IMAGE_ID=$IMAGE_ID
          echo VERSION=$VERSION
          docker tag $IMAGE_NAME $IMAGE_ID:$VERSION
          docker tag $IMAGE_NAME $IMAGE_ID:latest
          docker push $IMAGE_ID:$VERSION
          docker push $IMAGE_ID:latest<|MERGE_RESOLUTION|>--- conflicted
+++ resolved
@@ -3,13 +3,9 @@
 on:
   push:
     # Publish `v1.2.3` tags as releases.
-<<<<<<< HEAD
-    branches: blxdyx-patch-1
-=======
     branches: 
       - devel
       - blxdyx-patch-1
->>>>>>> 94a5a35f
     tags:
       - v*
   pull_request:
@@ -48,6 +44,7 @@
       - name: Push image
         run: |
           IMAGE_ID=ghcr.io/${{ github.repository }}
+          
           # Change all uppercase to lowercase
           IMAGE_ID=$(echo $IMAGE_ID | tr '[A-Z]' '[a-z]')
           # Strip git ref prefix from version
