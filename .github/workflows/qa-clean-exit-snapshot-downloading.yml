--- conflicted
+++ resolved
@@ -3,19 +3,12 @@
 on:
   push:
     branches:
-<<<<<<< HEAD
       - main
       - 'release/**'
   pull_request:
     branches:
       - main
       - 'release/**'
-=======
-      - 'release/2.*'
-  pull_request:
-    branches:
-      - 'release/2.*'
->>>>>>> 7883a4e3
     types:
       - ready_for_review
   workflow_dispatch:     # Run manually
