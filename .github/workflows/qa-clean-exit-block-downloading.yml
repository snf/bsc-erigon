--- conflicted
+++ resolved
@@ -6,12 +6,8 @@
       - 'release/2.*'
   pull_request:
     branches:
-<<<<<<< HEAD
       - main
       - 'release/**'
-=======
-      - 'release/2.*'
->>>>>>> 7883a4e3
     types:
       - ready_for_review
   workflow_dispatch:     # Run manually
